--- conflicted
+++ resolved
@@ -25,23 +25,16 @@
 import java.net.URI;
 import java.net.URISyntaxException;
 import java.net.URL;
-<<<<<<< HEAD
 import java.net.URLClassLoader;
 import java.util.ArrayList;
-=======
-import java.util.ArrayList;
 import java.util.Arrays;
->>>>>>> 90a90d6c
 import java.util.Collection;
 import java.util.Collections;
 import java.util.Enumeration;
 import java.util.HashMap;
 import java.util.HashSet;
 import java.util.List;
-<<<<<<< HEAD
 import java.util.Locale;
-=======
->>>>>>> 90a90d6c
 import java.util.Map;
 import java.util.Set;
 import java.util.StringTokenizer;
@@ -85,10 +78,11 @@
     public static final String CACHED_CONTAINER_RESOURCES = "org.eclipse.jetty.resources.cache";
     public static final String METAINF_TLDS = "org.eclipse.jetty.tlds";
     public static final String METAINF_FRAGMENTS = FragmentConfiguration.FRAGMENT_RESOURCES;
-<<<<<<< HEAD
     public static final String METAINF_RESOURCES = "org.eclipse.jetty.resources";
     public static final String CONTAINER_JAR_PATTERN = "org.eclipse.jetty.server.webapp.ContainerIncludeJarPattern";
     public static final String WEBINF_JAR_PATTERN = "org.eclipse.jetty.server.webapp.WebInfIncludeJarPattern";
+    public static final List<String> __allScanTypes = (List<String>) Arrays.asList(METAINF_TLDS, METAINF_RESOURCES, METAINF_FRAGMENTS);
+    
 
     /**
      * If set, to a list of URLs, these resources are added to the context
@@ -128,7 +122,7 @@
     /* ------------------------------------------------------------------------------- */
     @Override
     public void preConfigure(final WebAppContext context) throws Exception
-    {        
+    {
         // discover matching container jars
         if (context.getClassLoader() != null)
         {
@@ -172,14 +166,6 @@
     }
     
     protected void scanJars (WebAppContext context) throws Exception
-=======
-    public static final String METAINF_RESOURCES = WebInfConfiguration.RESOURCE_DIRS;
-    public static final List<String> __allScanTypes = (List<String>) Arrays.asList(METAINF_TLDS, METAINF_RESOURCES, METAINF_FRAGMENTS);
-    
-    
-    @Override
-    public void preConfigure(final WebAppContext context) throws Exception
->>>>>>> 90a90d6c
     {
         boolean useContainerCache = DEFAULT_USE_CONTAINER_METAINF_CACHE;
         if (context.getServer() != null)
