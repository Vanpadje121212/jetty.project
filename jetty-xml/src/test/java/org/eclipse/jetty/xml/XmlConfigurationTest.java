--- conflicted
+++ resolved
@@ -24,25 +24,19 @@
 import java.lang.reflect.InvocationTargetException;
 import java.net.URL;
 import java.nio.charset.StandardCharsets;
-<<<<<<< HEAD
 import java.nio.file.Path;
-=======
 import java.util.Arrays;
->>>>>>> b96b4bff
 import java.util.HashMap;
 import java.util.List;
 import java.util.Map;
 import java.util.concurrent.atomic.AtomicInteger;
 import java.util.stream.Collectors;
 
-<<<<<<< HEAD
 import org.eclipse.jetty.toolchain.test.MavenTestingUtils;
-import org.eclipse.jetty.util.resource.Resource;
-=======
 import org.eclipse.jetty.util.log.Log;
 import org.eclipse.jetty.util.log.Logger;
 import org.eclipse.jetty.util.log.StdErrLog;
->>>>>>> b96b4bff
+import org.eclipse.jetty.util.resource.Resource;
 import org.junit.jupiter.api.Disabled;
 import org.junit.jupiter.api.Test;
 
@@ -1000,7 +994,6 @@
     }
 
     @Test
-<<<<<<< HEAD
     public void testJettyStandardIdsAndProperties_JettyWebappsUri() throws Exception
     {
     	Path war = MavenTestingUtils.getTargetPath("no.war");
@@ -1018,7 +1011,9 @@
         configuration.configure(tc);
 
         assertThat("jetty.webapps.uri", tc.getTestString(), is(XmlConfiguration.normalizeURI(war.getParent().toUri().toString())));
-=======
+    }
+    
+    @Test
     public void testDeprecated() throws Exception
     {
         Class<?> testClass = AnnotatedTestConfiguration.class;
@@ -1057,6 +1052,5 @@
             // 6. Deprecated <Get> field
             assertEquals(6, warnings.size());
         }
->>>>>>> b96b4bff
     }
 }