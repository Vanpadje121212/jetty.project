--- conflicted
+++ resolved
@@ -292,22 +292,17 @@
         uri = HttpURI.from("/path/../info");
         assertEquals("/info", uri.getDecodedPath());
 
-<<<<<<< HEAD
         uri = HttpURI.from("/./path/info.");
         assertEquals("/path/info.", uri.getDecodedPath());
-=======
-        uri.setPathQuery(null);
-        assertEquals("http://host:8080?query", uri.toString()); // Yes silly result!
-
-        uri.setQuery(null);
-        assertEquals("http://host:8080", uri.toString());
->>>>>>> ea3f3a5b
 
         uri = HttpURI.from("./path/info/.");
         assertEquals("path/info/", uri.getDecodedPath());
 
         uri = HttpURI.from("http://host/path/.info");
         assertEquals("/path/.info", uri.getDecodedPath());
+        assertEquals("http://host:8080?query", uri.toString()); // Yes silly result!
+
+        uri.setQuery(null);
 
         uri = HttpURI.from("http://host/path/./info");
         assertEquals("/path/info", uri.getDecodedPath());
