--- conflicted
+++ resolved
@@ -18,10 +18,6 @@
 
 package org.eclipse.jetty.server;
 
-<<<<<<< HEAD
-import static org.hamcrest.Matchers.contains;
-=======
->>>>>>> 3f0ec633
 import java.io.IOException;
 import java.io.InputStreamReader;
 import java.io.LineNumberReader;
@@ -38,6 +34,7 @@
 import java.util.Enumeration;
 import java.util.Iterator;
 import java.util.Locale;
+
 import javax.servlet.ServletException;
 import javax.servlet.ServletOutputStream;
 import javax.servlet.http.Cookie;
@@ -50,7 +47,6 @@
 import org.eclipse.jetty.http.HttpField;
 import org.eclipse.jetty.http.HttpFields;
 import org.eclipse.jetty.http.HttpHeader;
-import org.eclipse.jetty.http.HttpStatus;
 import org.eclipse.jetty.http.HttpURI;
 import org.eclipse.jetty.http.HttpVersion;
 import org.eclipse.jetty.http.MetaData;
@@ -78,10 +74,7 @@
 import static java.nio.charset.StandardCharsets.UTF_8;
 import static org.hamcrest.CoreMatchers.allOf;
 import static org.hamcrest.MatcherAssert.assertThat;
-<<<<<<< HEAD
-=======
 import static org.hamcrest.Matchers.contains;
->>>>>>> 3f0ec633
 import static org.hamcrest.Matchers.containsInAnyOrder;
 import static org.hamcrest.Matchers.containsString;
 import static org.hamcrest.Matchers.is;
@@ -690,9 +683,7 @@
 
         response.sendError(500, "Database Error");
         assertEquals(500, response.getStatus());
-        assertEquals("Server Error", response.getReason());
-        assertThat(BufferUtil.toString(_content), containsString("Database Error"));
-
+        assertEquals("Database Error", response.getReason());
         assertEquals("must-revalidate,no-cache,no-store", response.getHeader(HttpHeader.CACHE_CONTROL.asString()));
 
         response = getResponse();
@@ -705,8 +696,7 @@
 
         response.sendError(406, "Super Nanny");
         assertEquals(406, response.getStatus());
-        assertEquals(HttpStatus.Code.NOT_ACCEPTABLE.getMessage(), response.getReason());
-        assertThat(BufferUtil.toString(_content), containsString("Super Nanny"));
+        assertEquals("Super Nanny", response.getReason());
         assertEquals("must-revalidate,no-cache,no-store", response.getHeader(HttpHeader.CACHE_CONTROL.asString()));
     }
     
@@ -724,8 +714,7 @@
 
         response.sendError(500, "Database Error");
         assertEquals(500, response.getStatus());
-        assertEquals("Server Error", response.getReason());
-        assertThat(BufferUtil.toString(_content), is(""));
+        assertEquals("Database Error", response.getReason());
         assertThat(response.getHeader(HttpHeader.CACHE_CONTROL.asString()),Matchers.nullValue());
 
         response = getResponse();
@@ -738,8 +727,7 @@
 
         response.sendError(406, "Super Nanny");
         assertEquals(406, response.getStatus());
-        assertEquals(HttpStatus.Code.NOT_ACCEPTABLE.getMessage(), response.getReason());
-        assertThat(BufferUtil.toString(_content), is(""));
+        assertEquals("Super Nanny", response.getReason());
         assertThat(response.getHeader(HttpHeader.CACHE_CONTROL.asString()),Matchers.nullValue());
     }
 
@@ -1435,7 +1423,6 @@
     {
         _channel.recycle();
         _channel.getRequest().setMetaData(new MetaData.Request("GET",new HttpURI("/path/info"),HttpVersion.HTTP_1_0,new HttpFields()));
-        BufferUtil.clear(_content);
         return _channel.getResponse();
     }
 
