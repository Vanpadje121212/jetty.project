--- conflicted
+++ resolved
@@ -38,11 +38,7 @@
 
 import static org.hamcrest.Matchers.is;
 
-<<<<<<< HEAD
 @Ignore("Unfixed range bug - Issue #107")
-=======
-@Ignore("Unfixed range bug")
->>>>>>> de890bb1
 public class ResourceHandlerRangeTest
 {
     private static Server server;
