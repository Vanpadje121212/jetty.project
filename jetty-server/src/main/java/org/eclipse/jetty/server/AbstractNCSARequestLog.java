//
//  ========================================================================
//  Copyright (c) 1995-2016 Mort Bay Consulting Pty. Ltd.
//  ------------------------------------------------------------------------
//  All rights reserved. This program and the accompanying materials
//  are made available under the terms of the Eclipse Public License v1.0
//  and Apache License v2.0 which accompanies this distribution.
//
//      The Eclipse Public License is available at
//      http://www.eclipse.org/legal/epl-v10.html
//
//      The Apache License v2.0 is available at
//      http://www.opensource.org/licenses/apache2.0.php
//
//  You may elect to redistribute this code under either of these licenses.
//  ========================================================================
//

package org.eclipse.jetty.server;

import java.io.IOException;
import java.util.Locale;

import javax.servlet.http.Cookie;

import org.eclipse.jetty.http.HttpHeader;
import org.eclipse.jetty.http.pathmap.PathMappings;
import org.eclipse.jetty.server.handler.StatisticsHandler;
import org.eclipse.jetty.util.DateCache;
import org.eclipse.jetty.util.annotation.ManagedAttribute;
import org.eclipse.jetty.util.component.AbstractLifeCycle;
import org.eclipse.jetty.util.log.Log;
import org.eclipse.jetty.util.log.Logger;

/**
 * Base implementation of the {@link RequestLog} outputs logs in the pseudo-standard NCSA common log format.
 * Configuration options allow a choice between the standard Common Log Format (as used in the 3 log format) and the
 * Combined Log Format (single log format). This log format can be output by most web servers, and almost all web log
 * analysis software can understand these formats.
 */
public abstract class AbstractNCSARequestLog extends AbstractLifeCycle implements RequestLog
{
    protected static final Logger LOG = Log.getLogger(AbstractNCSARequestLog.class);

    private static ThreadLocal<StringBuilder> _buffers = new ThreadLocal<StringBuilder>()
    {
        @Override
        protected StringBuilder initialValue()
        {
            return new StringBuilder(256);
        }
    };


    private String[] _ignorePaths;
    private boolean _extended;
<<<<<<< HEAD
    private PathMappings<String> _ignorePathMap;
=======
    private transient PathMappings<String> _ignorePathMap;
>>>>>>> 08012355
    private boolean _logLatency = false;
    private boolean _logCookies = false;
    private boolean _logServer = false;
    private boolean _preferProxiedForAddress;
    private transient DateCache _logDateCache;
    private String _logDateFormat = "dd/MMM/yyyy:HH:mm:ss Z";
    private Locale _logLocale = Locale.getDefault();
    private String _logTimeZone = "GMT";

    /* ------------------------------------------------------------ */

    /**
     * Is logging enabled
     * @return true if logging is enabled
     */
    protected abstract boolean isEnabled();

    /* ------------------------------------------------------------ */

    /**
     * Write requestEntry out. (to disk or slf4j log)
     * @param requestEntry the request entry
     * @throws IOException if unable to write the entry
     */
    public abstract void write(String requestEntry) throws IOException;

    /* ------------------------------------------------------------ */

    private void append(StringBuilder buf,String s)
    {
        if (s==null || s.length()==0)
            buf.append('-');
        else
            buf.append(s);
    }

    /**
     * Writes the request and response information to the output stream.
     *
     * @see org.eclipse.jetty.server.RequestLog#log(Request, Response)
     */
    @Override
    public void log(Request request, Response response)
    {
        try
        {
            if (_ignorePathMap != null && _ignorePathMap.getMatch(request.getRequestURI()) != null)
                return;

            if (!isEnabled())
                return;

            StringBuilder buf = _buffers.get();
            buf.setLength(0);

            if (_logServer)
            {
                append(buf,request.getServerName());
                buf.append(' ');
            }

            String addr = null;
            if (_preferProxiedForAddress)
            {
                addr = request.getHeader(HttpHeader.X_FORWARDED_FOR.toString());
            }

            if (addr == null)
                addr = request.getRemoteAddr();

            buf.append(addr);
            buf.append(" - ");
            Authentication authentication = request.getAuthentication();
            append(buf,(authentication instanceof Authentication.User)?((Authentication.User)authentication).getUserIdentity().getUserPrincipal().getName():null);

            buf.append(" [");
            if (_logDateCache != null)
                buf.append(_logDateCache.format(request.getTimeStamp()));
            else
                buf.append(request.getTimeStamp());

            buf.append("] \"");
            append(buf,request.getMethod());
            buf.append(' ');
            append(buf,request.getOriginalURI());
            buf.append(' ');
            append(buf,request.getProtocol());
            buf.append("\" ");

            int status = response.getCommittedMetaData().getStatus();
            if (status >=0)
            {
                buf.append((char)('0' + ((status / 100) % 10)));
                buf.append((char)('0' + ((status / 10) % 10)));
                buf.append((char)('0' + (status % 10)));
            }
            else
                buf.append(status);

            long written = response.getHttpChannel().getBytesWritten();
            if (written >= 0)
            {
                buf.append(' ');
                if (written > 99999)
                    buf.append(written);
                else
                {
                    if (written > 9999)
                        buf.append((char)('0' + ((written / 10000) % 10)));
                    if (written > 999)
                        buf.append((char)('0' + ((written / 1000) % 10)));
                    if (written > 99)
                        buf.append((char)('0' + ((written / 100) % 10)));
                    if (written > 9)
                        buf.append((char)('0' + ((written / 10) % 10)));
                    buf.append((char)('0' + (written) % 10));
                }
                buf.append(' ');
            }
            else
                buf.append(" - ");


            if (_extended)
                logExtended(buf, request, response);

            if (_logCookies)
            {
                Cookie[] cookies = request.getCookies();
                if (cookies == null || cookies.length == 0)
                    buf.append(" -");
                else
                {
                    buf.append(" \"");
                    for (int i = 0; i < cookies.length; i++)
                    {
                        if (i != 0)
                            buf.append(';');
                        buf.append(cookies[i].getName());
                        buf.append('=');
                        buf.append(cookies[i].getValue());
                    }
                    buf.append('\"');
                }
            }

            if (_logLatency)
            {
                long now = System.currentTimeMillis();

                if (_logLatency)
                {
                    buf.append(' ');
                    buf.append(now - request.getTimeStamp());
                }
            }

            String log = buf.toString();
            write(log);
        }
        catch (IOException e)
        {
            LOG.warn(e);
        }
    }

    /**
     * Writes extended request and response information to the output stream.
     *
     * @param b        StringBuilder to write to
     * @param request  request object
     * @param response response object
     * @throws IOException if unable to log the extended information
     */
    protected void logExtended(StringBuilder b, Request request, Response response) throws IOException
    {
        String referer = request.getHeader(HttpHeader.REFERER.toString());
        if (referer == null)
            b.append("\"-\" ");
        else
        {
            b.append('"');
            b.append(referer);
            b.append("\" ");
        }

        String agent = request.getHeader(HttpHeader.USER_AGENT.toString());
        if (agent == null)
            b.append("\"-\"");
        else
        {
            b.append('"');
            b.append(agent);
            b.append('"');
        }
    }

    /**
     * Set request paths that will not be logged.
     *
     * @param ignorePaths array of request paths
     */
    public void setIgnorePaths(String[] ignorePaths)
    {
        _ignorePaths = ignorePaths;
    }

    /**
     * Retrieve the request paths that will not be logged.
     *
     * @return array of request paths
     */
    public String[] getIgnorePaths()
    {
        return _ignorePaths;
    }

    /**
     * Controls logging of the request cookies.
     *
     * @param logCookies true - values of request cookies will be logged, false - values of request cookies will not be
     *                   logged
     */
    public void setLogCookies(boolean logCookies)
    {
        _logCookies = logCookies;
    }

    /**
     * Retrieve log cookies flag
     *
     * @return value of the flag
     */
    public boolean getLogCookies()
    {
        return _logCookies;
    }

    /**
     * Controls logging of the request hostname.
     *
     * @param logServer true - request hostname will be logged, false - request hostname will not be logged
     */
    public void setLogServer(boolean logServer)
    {
        _logServer = logServer;
    }

    /**
     * Retrieve log hostname flag.
     *
     * @return value of the flag
     */
    public boolean getLogServer()
    {
        return _logServer;
    }

    /**
     * Controls logging of request processing time.
     *
     * @param logLatency true - request processing time will be logged false - request processing time will not be
     *                   logged
     */
    public void setLogLatency(boolean logLatency)
    {
        _logLatency = logLatency;
    }

    /**
     * Retrieve log request processing time flag.
     *
     * @return value of the flag
     */
    public boolean getLogLatency()
    {
        return _logLatency;
    }

    /**
     * @param value true to log dispatch
     * @deprecated use {@link StatisticsHandler}
     */
    @Deprecated
    public void setLogDispatch(boolean value)
    {
    }

    /**
     * @return true if logging dispatches
     * @deprecated use {@link StatisticsHandler}
     */
    @Deprecated
    public boolean isLogDispatch()
    {
        return false;
    }

    /**
     * Controls whether the actual IP address of the connection or the IP address from the X-Forwarded-For header will
     * be logged.
     *
     * @param preferProxiedForAddress true - IP address from header will be logged, false - IP address from the
     *                                connection will be logged
     */
    public void setPreferProxiedForAddress(boolean preferProxiedForAddress)
    {
        _preferProxiedForAddress = preferProxiedForAddress;
    }

    /**
     * Retrieved log X-Forwarded-For IP address flag.
     *
     * @return value of the flag
     */
    public boolean getPreferProxiedForAddress()
    {
        return _preferProxiedForAddress;
    }

    /**
     * Set the extended request log format flag.
     *
     * @param extended true - log the extended request information, false - do not log the extended request information
     */
    public void setExtended(boolean extended)
    {
        _extended = extended;
    }

    /**
     * Retrieve the extended request log format flag.
     *
     * @return value of the flag
     */
    @ManagedAttribute("use extended NCSA format")
    public boolean isExtended()
    {
        return _extended;
    }

    /**
     * Set up request logging and open log file.
     *
     * @see org.eclipse.jetty.util.component.AbstractLifeCycle#doStart()
     */
    @Override
    protected synchronized void doStart() throws Exception
    {
        if (_logDateFormat != null)
        {
            _logDateCache = new DateCache(_logDateFormat, _logLocale ,_logTimeZone);
        }

        if (_ignorePaths != null && _ignorePaths.length > 0)
        {
            _ignorePathMap = new PathMappings<>();
            for (int i = 0; i < _ignorePaths.length; i++)
                _ignorePathMap.put(_ignorePaths[i], _ignorePaths[i]);
        }
        else
            _ignorePathMap = null;

        super.doStart();
    }

    @Override
    protected void doStop() throws Exception
    {
        _logDateCache = null;
        super.doStop();
    }

    /**
     * Set the timestamp format for request log entries in the file. If this is not set, the pre-formated request
     * timestamp is used.
     *
     * @param format timestamp format string
     */
    public void setLogDateFormat(String format)
    {
        _logDateFormat = format;
    }

    /**
     * Retrieve the timestamp format string for request log entries.
     *
     * @return timestamp format string.
     */
    public String getLogDateFormat()
    {
        return _logDateFormat;
    }

    /**
     * Set the locale of the request log.
     *
     * @param logLocale locale object
     */
    public void setLogLocale(Locale logLocale)
    {
        _logLocale = logLocale;
    }

    /**
     * Retrieve the locale of the request log.
     *
     * @return locale object
     */
    public Locale getLogLocale()
    {
        return _logLocale;
    }

    /**
     * Set the timezone of the request log.
     *
     * @param tz timezone string
     */
    public void setLogTimeZone(String tz)
    {
        _logTimeZone = tz;
    }

    /**
     * Retrieve the timezone of the request log.
     *
     * @return timezone string
     */
    @ManagedAttribute("the timezone")
    public String getLogTimeZone()
    {
        return _logTimeZone;
    }
}<|MERGE_RESOLUTION|>--- conflicted
+++ resolved
@@ -54,11 +54,7 @@
 
     private String[] _ignorePaths;
     private boolean _extended;
-<<<<<<< HEAD
     private PathMappings<String> _ignorePathMap;
-=======
-    private transient PathMappings<String> _ignorePathMap;
->>>>>>> 08012355
     private boolean _logLatency = false;
     private boolean _logCookies = false;
     private boolean _logServer = false;
