--- conflicted
+++ resolved
@@ -30,17 +30,13 @@
     
     void renewSessionId(String oldId, String oldExtendedId, String newId, String newExtendedId) throws Exception;
     
-<<<<<<< HEAD
-    public void scavenge() throws Exception;
+    SessionIdManager getSessionIdManager();
+   
+    void callSessionCreatedListeners(Session session);
     
-    public SessionIdManager getSessionIdManager();
+    void callSessionDestroyedListeners(Session session);
     
-    public void callSessionCreatedListeners(Session session);
-    
-    public void callSessionDestroyedListeners(Session session);
-    
-    public void callSessionAttributeListeners(Session session, String name, Object old, Object value);
-=======
+    void callSessionAttributeListeners(Session session, String name, Object old, Object value);
+
     void scavenge() throws Exception;
->>>>>>> f05bd7c4
 }