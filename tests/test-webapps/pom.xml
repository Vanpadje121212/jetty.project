--- conflicted
+++ resolved
@@ -43,11 +43,8 @@
     <module>test-cdi-common-webapp</module>
     <module>test-weld-cdi-webapp</module>
     <module>test-owb-cdi-webapp</module>
-<<<<<<< HEAD
-    <module>test-openid-webapp</module>
-=======
     <module>test-websocket-client-webapp</module>
     <module>test-websocket-client-provided-webapp</module>
->>>>>>> 2fd895a6
+    <module>test-openid-webapp</module>
   </modules>
 </project>