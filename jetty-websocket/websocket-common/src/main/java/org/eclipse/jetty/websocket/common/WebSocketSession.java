//
//  ========================================================================
//  Copyright (c) 1995-2016 Mort Bay Consulting Pty. Ltd.
//  ------------------------------------------------------------------------
//  All rights reserved. This program and the accompanying materials
//  are made available under the terms of the Eclipse Public License v1.0
//  and Apache License v2.0 which accompanies this distribution.
//
//      The Eclipse Public License is available at
//      http://www.eclipse.org/legal/epl-v10.html
//
//      The Apache License v2.0 is available at
//      http://www.opensource.org/licenses/apache2.0.php
//
//  You may elect to redistribute this code under either of these licenses.
//  ========================================================================
//

package org.eclipse.jetty.websocket.common;

import java.io.IOException;
import java.net.InetSocketAddress;
import java.net.URI;
import java.util.HashMap;
import java.util.Iterator;
import java.util.List;
import java.util.Map;
import java.util.Objects;
import java.util.ServiceLoader;
import java.util.concurrent.Executor;

import org.eclipse.jetty.io.ByteBufferPool;
import org.eclipse.jetty.io.Connection;
import org.eclipse.jetty.util.annotation.ManagedAttribute;
import org.eclipse.jetty.util.annotation.ManagedObject;
import org.eclipse.jetty.util.component.ContainerLifeCycle;
import org.eclipse.jetty.util.component.Dumpable;
import org.eclipse.jetty.util.log.Log;
import org.eclipse.jetty.util.log.Logger;
import org.eclipse.jetty.util.thread.ThreadClassLoaderScope;
import org.eclipse.jetty.websocket.api.BatchMode;
import org.eclipse.jetty.websocket.api.CloseException;
import org.eclipse.jetty.websocket.api.CloseStatus;
import org.eclipse.jetty.websocket.api.RemoteEndpoint;
import org.eclipse.jetty.websocket.api.Session;
import org.eclipse.jetty.websocket.api.StatusCode;
import org.eclipse.jetty.websocket.api.SuspendToken;
import org.eclipse.jetty.websocket.api.UpgradeRequest;
import org.eclipse.jetty.websocket.api.UpgradeResponse;
import org.eclipse.jetty.websocket.api.WebSocketBehavior;
import org.eclipse.jetty.websocket.api.WebSocketException;
import org.eclipse.jetty.websocket.api.WebSocketPolicy;
import org.eclipse.jetty.websocket.api.extensions.ExtensionFactory;
import org.eclipse.jetty.websocket.api.extensions.Frame;
import org.eclipse.jetty.websocket.api.extensions.IncomingFrames;
import org.eclipse.jetty.websocket.api.extensions.OutgoingFrames;
import org.eclipse.jetty.websocket.common.events.EventDriver;
import org.eclipse.jetty.websocket.common.io.IOState;
import org.eclipse.jetty.websocket.common.io.IOState.ConnectionStateListener;
import org.eclipse.jetty.websocket.common.scopes.WebSocketContainerScope;
import org.eclipse.jetty.websocket.common.scopes.WebSocketSessionScope;

@ManagedObject("A Jetty WebSocket Session")
public class WebSocketSession extends ContainerLifeCycle implements Session, RemoteEndpointFactory, WebSocketSessionScope, IncomingFrames, Connection.Listener, ConnectionStateListener
{
    private static final Logger LOG = Log.getLogger(WebSocketSession.class);
    private static final Logger LOG_OPEN = Log.getLogger(WebSocketSession.class.getName() + "_OPEN");
    private final WebSocketContainerScope containerScope;
    private final URI requestURI;
    private final LogicalConnection connection;
    private final EventDriver websocket;
    private final Executor executor;
    private ClassLoader classLoader;
    private ExtensionFactory extensionFactory;
    private RemoteEndpointFactory remoteEndpointFactory;
    private String protocolVersion;
    private Map<String, String[]> parameterMap = new HashMap<>();
    private RemoteEndpoint remote;
    private IncomingFrames incomingHandler;
    private OutgoingFrames outgoingHandler;
    private WebSocketPolicy policy;
    private UpgradeRequest upgradeRequest;
    private UpgradeResponse upgradeResponse;

    public WebSocketSession(WebSocketContainerScope containerScope, URI requestURI, EventDriver websocket, LogicalConnection connection)
    {
        Objects.requireNonNull(containerScope,"Container Scope cannot be null");
        Objects.requireNonNull(requestURI,"Request URI cannot be null");

        this.classLoader = Thread.currentThread().getContextClassLoader();
        this.containerScope = containerScope;
        this.requestURI = requestURI;
        this.websocket = websocket;
        this.connection = connection;
        this.executor = connection.getExecutor();
        this.outgoingHandler = connection;
        this.incomingHandler = websocket;
        this.connection.getIOState().addListener(this);
        this.policy = containerScope.getPolicy();

        addBean(this.connection);
        addBean(this.websocket);
    }

    @Override
    public void close()
    {
        /* This is assumed to always be a NORMAL closure, no reason phrase */
        close(StatusCode.NORMAL, null);
    }

    @Override
    public void close(CloseStatus closeStatus)
    {
        close(closeStatus.getCode(),closeStatus.getPhrase());
    }

    @Override
    public void close(int statusCode, String reason)
    {
        connection.close(statusCode,reason);
    }

    /**
     * Harsh disconnect
     */
    @Override
    public void disconnect()
    {
        connection.disconnect();

        // notify of harsh disconnect
        notifyClose(StatusCode.NO_CLOSE,"Harsh disconnect");
    }

    public void dispatch(Runnable runnable)
    {
        executor.execute(runnable);
    }

    @Override
    protected void doStart() throws Exception
    {
        if(LOG.isDebugEnabled())
            LOG.debug("starting - {}",this);

        Iterator<RemoteEndpointFactory> iter = ServiceLoader.load(RemoteEndpointFactory.class).iterator();
        if (iter.hasNext())
            remoteEndpointFactory = iter.next();

        if (remoteEndpointFactory == null)
            remoteEndpointFactory = this;

        if (LOG.isDebugEnabled())
            LOG.debug("Using RemoteEndpointFactory: {}", remoteEndpointFactory);

        super.doStart();
    }

    @Override
    protected void doStop() throws Exception
    {
        if(LOG.isDebugEnabled())
            LOG.debug("stopping - {}",this);
        try
        {
            close(StatusCode.SHUTDOWN,"Shutdown");
        }
        catch (Throwable t)
        {
            LOG.debug("During Connection Shutdown",t);
        }
        super.doStop();
    }

    @Override
    public void dump(Appendable out, String indent) throws IOException
    {
        dumpThis(out);
        out.append(indent).append(" +- incomingHandler : ");
        if (incomingHandler instanceof Dumpable)
        {
            ((Dumpable)incomingHandler).dump(out,indent + "    ");
        }
        else
        {
            out.append(incomingHandler.toString()).append(System.lineSeparator());
        }

        out.append(indent).append(" +- outgoingHandler : ");
        if (outgoingHandler instanceof Dumpable)
        {
            ((Dumpable)outgoingHandler).dump(out,indent + "    ");
        }
        else
        {
            out.append(outgoingHandler.toString()).append(System.lineSeparator());
        }
    }

    @Override
    public boolean equals(Object obj)
    {
        if (this == obj)
        {
            return true;
        }
        if (obj == null)
        {
            return false;
        }
        if (getClass() != obj.getClass())
        {
            return false;
        }
        WebSocketSession other = (WebSocketSession)obj;
        if (connection == null)
        {
            if (other.connection != null)
            {
                return false;
            }
        }
        else if (!connection.equals(other.connection))
        {
            return false;
        }
        return true;
    }

    public ByteBufferPool getBufferPool()
    {
        return this.connection.getBufferPool();
    }

    public ClassLoader getClassLoader()
    {
        return this.getClass().getClassLoader();
    }

    public LogicalConnection getConnection()
    {
        return connection;
    }

    @Override
    public WebSocketContainerScope getContainerScope()
    {
        return this.containerScope;
    }

    public ExtensionFactory getExtensionFactory()
    {
        return extensionFactory;
    }

    /**
     * The idle timeout in milliseconds
     */
    @Override
    public long getIdleTimeout()
    {
        return connection.getMaxIdleTimeout();
    }

    @ManagedAttribute(readonly = true)
    public IncomingFrames getIncomingHandler()
    {
        return incomingHandler;
    }

    @Override
    public InetSocketAddress getLocalAddress()
    {
        return connection.getLocalAddress();
    }

    @ManagedAttribute(readonly = true)
    public OutgoingFrames getOutgoingHandler()
    {
        return outgoingHandler;
    }

    @Override
    public WebSocketPolicy getPolicy()
    {
        return policy;
    }

    @Override
    public String getProtocolVersion()
    {
        return protocolVersion;
    }

    @Override
    public RemoteEndpoint getRemote()
    {
        if(LOG_OPEN.isDebugEnabled())
            LOG_OPEN.debug("[{}] {}.getRemote()",policy.getBehavior(),this.getClass().getSimpleName());
        ConnectionState state = connection.getIOState().getConnectionState();

        if ((state == ConnectionState.OPEN) || (state == ConnectionState.CONNECTED))
        {
            return remote;
        }

        throw new WebSocketException("RemoteEndpoint unavailable, current state [" + state + "], expecting [OPEN or CONNECTED]");
    }

    @Override
    public InetSocketAddress getRemoteAddress()
    {
        return remote.getInetSocketAddress();
    }

    public URI getRequestURI()
    {
        return requestURI;
    }

    @Override
    public UpgradeRequest getUpgradeRequest()
    {
        return this.upgradeRequest;
    }

    @Override
    public UpgradeResponse getUpgradeResponse()
    {
        return this.upgradeResponse;
    }


    @Override
    public WebSocketSession getWebSocketSession()
    {
        return this;
    }

    @Override
    public int hashCode()
    {
        final int prime = 31;
        int result = 1;
        result = (prime * result) + ((connection == null)?0:connection.hashCode());
        return result;
    }

    /**
     * Incoming Errors from Parser
     */
    @Override
    public void incomingError(Throwable t)
    {
        if (connection.getIOState().isInputAvailable())
        {
            // Forward Errors to User WebSocket Object
            websocket.incomingError(t);
        }
    }

    /**
     * Incoming Raw Frames from Parser
     */
    @Override
    public void incomingFrame(Frame frame)
    {
        ClassLoader old = Thread.currentThread().getContextClassLoader();
        try
        {
            Thread.currentThread().setContextClassLoader(classLoader);
            if (connection.getIOState().isInputAvailable())
            {
                // Forward Frames Through Extension List
                incomingHandler.incomingFrame(frame);
            }
        }
        finally
        {
            Thread.currentThread().setContextClassLoader(old);
        }
    }

    @Override
    public boolean isOpen()
    {
        if (this.connection == null)
        {
            return false;
        }
        return this.connection.isOpen();
    }

    @Override
    public boolean isSecure()
    {
        if (upgradeRequest == null)
        {
            throw new IllegalStateException("No valid UpgradeRequest yet");
        }

        URI requestURI = upgradeRequest.getRequestURI();

        return "wss".equalsIgnoreCase(requestURI.getScheme());
    }

    public void notifyClose(int statusCode, String reason)
    {
        if (LOG.isDebugEnabled())
        {
            LOG.debug("notifyClose({},{})",statusCode,reason);
        }
        websocket.onClose(new CloseInfo(statusCode,reason));
    }

    public void notifyError(Throwable cause)
    {
        incomingError(cause);
    }

    @Override
    public void onClosed(Connection connection)
    {
    }

    @Override
    public void onOpened(Connection connection)
    {
        if(LOG_OPEN.isDebugEnabled())
            LOG_OPEN.debug("[{}] {}.onOpened()",policy.getBehavior(),this.getClass().getSimpleName());
        open();
    }

    @SuppressWarnings("incomplete-switch")
    @Override
    public void onConnectionStateChange(ConnectionState state)
    {
        switch (state)
        {
            case CLOSED:
                IOState ioState = this.connection.getIOState();
                CloseInfo close = ioState.getCloseInfo();
                // confirmed close of local endpoint
                notifyClose(close.getStatusCode(),close.getReason());
                try
                {
                    if (LOG.isDebugEnabled())
                        LOG.debug("{}.onSessionClosed()",containerScope.getClass().getSimpleName());
                    containerScope.onSessionClosed(this);
                }
                catch (Throwable t)
                {
                    LOG.ignore(t);
                }
                break;
            case CONNECTED:
                // notify session listeners
                try
                {
                    if (LOG.isDebugEnabled())
                        LOG.debug("{}.onSessionOpened()",containerScope.getClass().getSimpleName());
                    containerScope.onSessionOpened(this);
                }
                catch (Throwable t)
                {
                    LOG.ignore(t);
                }
                break;
        }
    }

<<<<<<< HEAD
    public WebSocketRemoteEndpoint newRemoteEndpoint(LogicalConnection connection, OutgoingFrames outgoingFrames, BatchMode batchMode)
    {
        return new WebSocketRemoteEndpoint(connection,outgoingHandler,getBatchMode());
    }
    
=======
>>>>>>> 6e3d85e1
    /**
     * Open/Activate the session
     */
    public void open()
    {
        if(LOG_OPEN.isDebugEnabled())
            LOG_OPEN.debug("[{}] {}.open()",policy.getBehavior(),this.getClass().getSimpleName());

        if (remote != null)
        {
            // already opened
            return;
        }

        try(ThreadClassLoaderScope scope = new ThreadClassLoaderScope(classLoader))
        {
            // Upgrade success
            connection.getIOState().onConnected();

            // Connect remote
            remote = remoteEndpointFactory.newRemoteEndpoint(connection,outgoingHandler,getBatchMode());
            if(LOG_OPEN.isDebugEnabled())
                LOG_OPEN.debug("[{}] {}.open() remote={}",policy.getBehavior(),this.getClass().getSimpleName(),remote);

            // Open WebSocket
            websocket.openSession(this);

            // Open connection
            connection.getIOState().onOpened();

            if (LOG.isDebugEnabled())
            {
                LOG.debug("open -> {}",dump());
            }
        }
        catch (CloseException ce)
        {
            LOG.warn(ce);
            close(ce.getStatusCode(),ce.getMessage());
        }
        catch (Throwable t)
        {
            LOG.warn(t);
            // Exception on end-user WS-Endpoint.
            // Fast-fail & close connection with reason.
            int statusCode = StatusCode.SERVER_ERROR;
            if(policy.getBehavior() == WebSocketBehavior.CLIENT)
            {
                statusCode = StatusCode.POLICY_VIOLATION;
            }
            close(statusCode,t.getMessage());
        }
    }

    public void setExtensionFactory(ExtensionFactory extensionFactory)
    {
        this.extensionFactory = extensionFactory;
    }

    /**
     * Set the timeout in milliseconds
     */
    @Override
    public void setIdleTimeout(long ms)
    {
        connection.setMaxIdleTimeout(ms);
    }

    public void setOutgoingHandler(OutgoingFrames outgoing)
    {
        this.outgoingHandler = outgoing;
    }

    public void setPolicy(WebSocketPolicy policy)
    {
        this.policy = policy;
    }

    public void setUpgradeRequest(UpgradeRequest request)
    {
        this.upgradeRequest = request;
        this.protocolVersion = request.getProtocolVersion();
        this.parameterMap.clear();
        if (request.getParameterMap() != null)
        {
            for (Map.Entry<String, List<String>> entry : request.getParameterMap().entrySet())
            {
                List<String> values = entry.getValue();
                if (values != null)
                {
                    this.parameterMap.put(entry.getKey(),values.toArray(new String[values.size()]));
                }
                else
                {
                    this.parameterMap.put(entry.getKey(),new String[0]);
                }
            }
        }
    }

    public void setUpgradeResponse(UpgradeResponse response)
    {
        this.upgradeResponse = response;
    }

    @Override
    public SuspendToken suspend()
    {
        return connection.suspend();
    }

    /**
     * @return the default (initial) value for the batching mode.
     */
    public BatchMode getBatchMode()
    {
        return BatchMode.AUTO;
    }

    @Override
    public String toString()
    {
        StringBuilder builder = new StringBuilder();
        builder.append("WebSocketSession[");
        builder.append("websocket=").append(websocket);
        builder.append(",behavior=").append(policy.getBehavior());
        builder.append(",connection=").append(connection);
        builder.append(",remote=").append(remote);
        builder.append(",incoming=").append(incomingHandler);
        builder.append(",outgoing=").append(outgoingHandler);
        builder.append("]");
        return builder.toString();
    }

}<|MERGE_RESOLUTION|>--- conflicted
+++ resolved
@@ -470,14 +470,11 @@
         }
     }
 
-<<<<<<< HEAD
     public WebSocketRemoteEndpoint newRemoteEndpoint(LogicalConnection connection, OutgoingFrames outgoingFrames, BatchMode batchMode)
     {
         return new WebSocketRemoteEndpoint(connection,outgoingHandler,getBatchMode());
     }
     
-=======
->>>>>>> 6e3d85e1
     /**
      * Open/Activate the session
      */
