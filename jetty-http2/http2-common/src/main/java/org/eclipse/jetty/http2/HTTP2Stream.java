//
// ========================================================================
// Copyright (c) 1995-2020 Mort Bay Consulting Pty Ltd and others.
//
// This program and the accompanying materials are made available under
// the terms of the Eclipse Public License 2.0 which is available at
// https://www.eclipse.org/legal/epl-2.0
//
// This Source Code may also be made available under the following
// Secondary Licenses when the conditions for such availability set
// forth in the Eclipse Public License, v. 2.0 are satisfied:
// the Apache License v2.0 which is available at
// https://www.apache.org/licenses/LICENSE-2.0
//
// SPDX-License-Identifier: EPL-2.0 OR Apache-2.0
// ========================================================================
//

package org.eclipse.jetty.http2;

import java.io.EOFException;
import java.io.IOException;
import java.nio.channels.WritePendingException;
import java.util.ArrayDeque;
import java.util.ArrayList;
import java.util.List;
import java.util.Queue;
import java.util.concurrent.ConcurrentHashMap;
import java.util.concurrent.ConcurrentMap;
import java.util.concurrent.TimeUnit;
import java.util.concurrent.TimeoutException;
import java.util.concurrent.atomic.AtomicInteger;
import java.util.concurrent.atomic.AtomicReference;

import org.eclipse.jetty.http.HttpFields;
import org.eclipse.jetty.http.HttpHeader;
import org.eclipse.jetty.http.HttpMethod;
import org.eclipse.jetty.http.MetaData;
import org.eclipse.jetty.http2.api.Stream;
import org.eclipse.jetty.http2.frames.DataFrame;
import org.eclipse.jetty.http2.frames.FailureFrame;
import org.eclipse.jetty.http2.frames.Frame;
import org.eclipse.jetty.http2.frames.HeadersFrame;
import org.eclipse.jetty.http2.frames.PushPromiseFrame;
import org.eclipse.jetty.http2.frames.ResetFrame;
import org.eclipse.jetty.http2.frames.WindowUpdateFrame;
import org.eclipse.jetty.io.EofException;
import org.eclipse.jetty.io.IdleTimeout;
import org.eclipse.jetty.util.Callback;
import org.eclipse.jetty.util.MathUtils;
import org.eclipse.jetty.util.Promise;
import org.eclipse.jetty.util.component.Dumpable;
import org.eclipse.jetty.util.thread.AutoLock;
import org.eclipse.jetty.util.thread.Scheduler;
import org.slf4j.Logger;
import org.slf4j.LoggerFactory;

public class HTTP2Stream extends IdleTimeout implements IStream, Callback, Dumpable
{
    private static final Logger LOG = LoggerFactory.getLogger(HTTP2Stream.class);

    private final AutoLock lock = new AutoLock();
    private final Queue<DataEntry> dataQueue = new ArrayDeque<>();
    private final AtomicReference<Object> attachment = new AtomicReference<>();
    private final AtomicReference<ConcurrentMap<String, Object>> attributes = new AtomicReference<>();
    private final AtomicReference<CloseState> closeState = new AtomicReference<>(CloseState.NOT_CLOSED);
    private final AtomicInteger sendWindow = new AtomicInteger();
    private final AtomicInteger recvWindow = new AtomicInteger();
    private final long timeStamp = System.nanoTime();
    private final ISession session;
    private final int streamId;
    private final MetaData.Request request;
    private final boolean local;
    private Callback sendCallback;
    private Throwable failure;
    private boolean localReset;
    private boolean remoteReset;
    private Listener listener;
    private long dataLength;
    private long dataDemand;
    private boolean dataInitial;
    private boolean dataProcess;

    public HTTP2Stream(Scheduler scheduler, ISession session, int streamId, MetaData.Request request, boolean local)
    {
        super(scheduler);
        this.session = session;
        this.streamId = streamId;
        this.request = request;
        this.local = local;
        this.dataLength = Long.MIN_VALUE;
        this.dataInitial = true;
    }

    @Override
    public int getId()
    {
        return streamId;
    }

    @Override
    public Object getAttachment()
    {
        return attachment.get();
    }

    @Override
    public void setAttachment(Object attachment)
    {
        this.attachment.set(attachment);
    }

    @Override
    public boolean isLocal()
    {
        return local;
    }

    @Override
    public ISession getSession()
    {
        return session;
    }

    @Override
    public void headers(HeadersFrame frame, Callback callback)
    {
        send(new FrameList(frame), callback);
    }

    @Override
    public void send(FrameList frameList, Callback callback)
    {
        if (startWrite(callback))
            session.frames(this, frameList.getFrames(), this);
    }

    @Override
    public void push(PushPromiseFrame frame, Promise<Stream> promise, Listener listener)
    {
        session.push(this, promise, frame, listener);
    }

    @Override
    public void data(DataFrame frame, Callback callback)
    {
        if (startWrite(callback))
            session.data(this, this, frame);
    }

    @Override
    public void reset(ResetFrame frame, Callback callback)
    {
        try (AutoLock l = lock.lock())
        {
            if (isReset())
                return;
            localReset = true;
            failure = new EOFException("reset");
        }
        ((HTTP2Session)session).reset(this, frame, callback);
    }

    private boolean startWrite(Callback callback)
    {
        Throwable failure;
        try (AutoLock l = lock.lock())
        {
            failure = this.failure;
            if (failure == null && sendCallback == null)
            {
                sendCallback = callback;
                return true;
            }
        }
        if (failure == null)
            failure = new WritePendingException();
        callback.failed(failure);
        return false;
    }

    @Override
    public Object getAttribute(String key)
    {
        return attributes().get(key);
    }

    @Override
    public void setAttribute(String key, Object value)
    {
        attributes().put(key, value);
    }

    @Override
    public Object removeAttribute(String key)
    {
        return attributes().remove(key);
    }

    @Override
    public boolean isReset()
    {
        try (AutoLock l = lock.lock())
        {
            return localReset || remoteReset;
        }
    }

    private boolean isFailed()
    {
        try (AutoLock l = lock.lock())
        {
            return failure != null;
        }
    }

    @Override
    public boolean isResetOrFailed()
    {
        try (AutoLock l = lock.lock())
        {
            return isReset() || isFailed();
        }
    }

    @Override
    public boolean isClosed()
    {
        return closeState.get() == CloseState.CLOSED;
    }

    @Override
    public boolean isRemotelyClosed()
    {
        CloseState state = closeState.get();
        return state == CloseState.REMOTELY_CLOSED || state == CloseState.CLOSING || state == CloseState.CLOSED;
    }

    @Override
    public boolean failAllData(Throwable x)
    {
        List<DataEntry> copy;
        try (AutoLock l = lock.lock())
        {
            dataDemand = 0;
            copy = new ArrayList<>(dataQueue);
            dataQueue.clear();
        }
        copy.forEach(dataEntry -> dataEntry.callback.failed(x));
        DataEntry lastDataEntry = copy.isEmpty() ? null : copy.get(copy.size() - 1);
        if (lastDataEntry == null)
            return isRemotelyClosed();
        return lastDataEntry.frame.isEndStream();
    }

    public boolean isLocallyClosed()
    {
        return closeState.get() == CloseState.LOCALLY_CLOSED;
    }

    @Override
    public boolean isOpen()
    {
        return !isClosed();
    }

    @Override
    protected void onIdleExpired(TimeoutException timeout)
    {
        if (LOG.isDebugEnabled())
            LOG.debug("Idle timeout {}ms expired on {}", getIdleTimeout(), this);

        // Notify the application.
        if (notifyIdleTimeout(this, timeout))
        {
            // Tell the other peer that we timed out.
            reset(new ResetFrame(getId(), ErrorCode.CANCEL_STREAM_ERROR.code), Callback.NOOP);
        }
    }

    private ConcurrentMap<String, Object> attributes()
    {
        ConcurrentMap<String, Object> map = attributes.get();
        if (map == null)
        {
            map = new ConcurrentHashMap<>();
            if (!attributes.compareAndSet(null, map))
            {
                map = attributes.get();
            }
        }
        return map;
    }

    @Override
    public Listener getListener()
    {
        return listener;
    }

    @Override
    public void setListener(Listener listener)
    {
        this.listener = listener;
    }

    @Override
    public void process(Frame frame, Callback callback)
    {
        notIdle();
        switch (frame.getType())
        {
            case PREFACE:
            {
                onNewStream(callback);
                break;
            }
            case HEADERS:
            {
                onHeaders((HeadersFrame)frame, callback);
                break;
            }
            case DATA:
            {
                onData((DataFrame)frame, callback);
                break;
            }
            case RST_STREAM:
            {
                onReset((ResetFrame)frame, callback);
                break;
            }
            case PUSH_PROMISE:
            {
                onPush((PushPromiseFrame)frame, callback);
                break;
            }
            case WINDOW_UPDATE:
            {
                onWindowUpdate((WindowUpdateFrame)frame, callback);
                break;
            }
            case FAILURE:
            {
                onFailure((FailureFrame)frame, callback);
                break;
            }
            default:
            {
                throw new UnsupportedOperationException();
            }
        }
    }

    private void onNewStream(Callback callback)
    {
        notifyNewStream(this);
        callback.succeeded();
    }

    private void onHeaders(HeadersFrame frame, Callback callback)
    {
        MetaData metaData = frame.getMetaData();
        if (metaData.isRequest() || metaData.isResponse())
        {
            HttpFields fields = metaData.getFields();
            long length = -1;
            if (fields != null && !HttpMethod.CONNECT.is(request.getMethod()))
                length = fields.getLongField(HttpHeader.CONTENT_LENGTH);
            dataLength = length >= 0 ? length : Long.MIN_VALUE;
        }
        callback.succeeded();
    }

    private void onData(DataFrame frame, Callback callback)
    {
        // SPEC: remotely closed streams must be replied with a reset.
        if (isRemotelyClosed())
        {
            reset(new ResetFrame(streamId, ErrorCode.STREAM_CLOSED_ERROR.code), Callback.NOOP);
            callback.failed(new EOFException("stream_closed"));
            return;
        }

        if (isReset())
        {
            // Just drop the frame.
            callback.failed(new IOException("stream_reset"));
            return;
        }

        if (dataLength != Long.MIN_VALUE)
        {
            dataLength -= frame.remaining();
            if (dataLength < 0 || (frame.isEndStream() && dataLength != 0))
            {
                reset(new ResetFrame(streamId, ErrorCode.PROTOCOL_ERROR.code), Callback.NOOP);
                callback.failed(new IOException("invalid_data_length"));
                return;
            }
        }

<<<<<<< HEAD
        boolean initial;
        boolean proceed = false;
        DataEntry entry = new DataEntry(frame, callback);
        try (AutoLock l = lock.lock())
        {
            dataQueue.offer(entry);
            initial = dataInitial;
            if (initial)
            {
                dataInitial = false;
                // Fake that we are processing data so we return
                // from onBeforeData() before calling onData().
                dataProcess = true;
            }
            else if (!dataProcess)
            {
                dataProcess = proceed = dataDemand > 0;
            }
        }
        if (initial)
        {
            if (LOG.isDebugEnabled())
                LOG.debug("Starting data processing of {} for {}", frame, this);
            notifyBeforeData(this);
            try (AutoLock l = lock.lock())
            {
                dataProcess = proceed = dataDemand > 0;
            }
        }
        if (LOG.isDebugEnabled())
            LOG.debug("{} data processing of {} for {}", proceed ? "Proceeding" : "Stalling", frame, this);
        if (proceed)
            processData();
    }

    @Override
    public void demand(long n)
    {
        if (n <= 0)
            throw new IllegalArgumentException("Invalid demand " + n);
        long demand;
        boolean proceed = false;
        try (AutoLock l = lock.lock())
        {
            demand = dataDemand = MathUtils.cappedAdd(dataDemand, n);
            if (!dataProcess)
                dataProcess = proceed = !dataQueue.isEmpty();
        }
        if (LOG.isDebugEnabled())
            LOG.debug("Demand {}/{}, {} data processing for {}", n, demand, proceed ? "proceeding" : "stalling", this);
        if (proceed)
            processData();
    }

    private void processData()
    {
        while (true)
        {
            DataEntry dataEntry;
            try (AutoLock l = lock.lock())
            {
                if (dataQueue.isEmpty() || dataDemand == 0)
                {
                    if (LOG.isDebugEnabled())
                        LOG.debug("Stalling data processing for {}", this);
                    dataProcess = false;
                    return;
                }
                --dataDemand;
                dataEntry = dataQueue.poll();
            }
            DataFrame frame = dataEntry.frame;
            boolean closed = updateClose(frame.isEndStream(), CloseState.Event.RECEIVED);
            notifyDataDemanded(this, frame, dataEntry.callback);
            if (closed)
                session.removeStream(this);
        }
    }

    private long demand()
    {
        try (AutoLock l = lock.lock())
        {
            return dataDemand;
        }
=======
        if (updateClose(frame.isEndStream(), CloseState.Event.RECEIVED))
            session.removeStream(this);

        notifyData(this, frame, callback);
>>>>>>> eb00ac2d
    }

    private void onReset(ResetFrame frame, Callback callback)
    {
        try (AutoLock l = lock.lock())
        {
            remoteReset = true;
            failure = new EofException("reset");
        }
        close();
        if (session.removeStream(this))
            notifyReset(this, frame, callback);
    }

    private void onPush(PushPromiseFrame frame, Callback callback)
    {
        // Pushed streams are implicitly locally closed.
        // They are closed when receiving an end-stream DATA frame.
        updateClose(true, CloseState.Event.AFTER_SEND);
        callback.succeeded();
    }

    private void onWindowUpdate(WindowUpdateFrame frame, Callback callback)
    {
        callback.succeeded();
    }

    private void onFailure(FailureFrame frame, Callback callback)
    {
        try (AutoLock l = lock.lock())
        {
            failure = frame.getFailure();
        }
        close();
        if (session.removeStream(this))
            notifyFailure(this, frame, callback);
    }

    @Override
    public boolean updateClose(boolean update, CloseState.Event event)
    {
        if (LOG.isDebugEnabled())
            LOG.debug("Update close for {} update={} event={}", this, update, event);

        if (!update)
            return false;

        switch (event)
        {
            case RECEIVED:
                return updateCloseAfterReceived();
            case BEFORE_SEND:
                return updateCloseBeforeSend();
            case AFTER_SEND:
                return updateCloseAfterSend();
            default:
                return false;
        }
    }

    private boolean updateCloseAfterReceived()
    {
        while (true)
        {
            CloseState current = closeState.get();
            switch (current)
            {
                case NOT_CLOSED:
                {
                    if (closeState.compareAndSet(current, CloseState.REMOTELY_CLOSED))
                        return false;
                    break;
                }
                case LOCALLY_CLOSING:
                {
                    if (closeState.compareAndSet(current, CloseState.CLOSING))
                    {
                        updateStreamCount(0, 1);
                        return false;
                    }
                    break;
                }
                case LOCALLY_CLOSED:
                {
                    close();
                    return true;
                }
                default:
                {
                    return false;
                }
            }
        }
    }

    private boolean updateCloseBeforeSend()
    {
        while (true)
        {
            CloseState current = closeState.get();
            switch (current)
            {
                case NOT_CLOSED:
                {
                    if (closeState.compareAndSet(current, CloseState.LOCALLY_CLOSING))
                        return false;
                    break;
                }
                case REMOTELY_CLOSED:
                {
                    if (closeState.compareAndSet(current, CloseState.CLOSING))
                    {
                        updateStreamCount(0, 1);
                        return false;
                    }
                    break;
                }
                default:
                {
                    return false;
                }
            }
        }
    }

    private boolean updateCloseAfterSend()
    {
        while (true)
        {
            CloseState current = closeState.get();
            switch (current)
            {
                case NOT_CLOSED:
                case LOCALLY_CLOSING:
                {
                    if (closeState.compareAndSet(current, CloseState.LOCALLY_CLOSED))
                        return false;
                    break;
                }
                case REMOTELY_CLOSED:
                case CLOSING:
                {
                    close();
                    return true;
                }
                default:
                {
                    return false;
                }
            }
        }
    }

    public int getSendWindow()
    {
        return sendWindow.get();
    }

    public int getRecvWindow()
    {
        return recvWindow.get();
    }

    @Override
    public int updateSendWindow(int delta)
    {
        return sendWindow.getAndAdd(delta);
    }

    @Override
    public int updateRecvWindow(int delta)
    {
        return recvWindow.getAndAdd(delta);
    }

    @Override
    public void close()
    {
        CloseState oldState = closeState.getAndSet(CloseState.CLOSED);
        if (oldState != CloseState.CLOSED)
        {
            int deltaClosing = oldState == CloseState.CLOSING ? -1 : 0;
            updateStreamCount(-1, deltaClosing);
            onClose();
        }
    }

    @Override
    public void onClose()
    {
        super.onClose();
        notifyClosed(this);
    }

    private void updateStreamCount(int deltaStream, int deltaClosing)
    {
        ((HTTP2Session)session).updateStreamCount(isLocal(), deltaStream, deltaClosing);
    }

    @Override
    public void succeeded()
    {
        Callback callback = endWrite();
        if (callback != null)
            callback.succeeded();
    }

    @Override
    public void failed(Throwable x)
    {
        Callback callback = endWrite();
        if (callback != null)
            callback.failed(x);
    }

    private Callback endWrite()
    {
        try (AutoLock l = lock.lock())
        {
            Callback callback = sendCallback;
            sendCallback = null;
            return callback;
        }
    }

    private void notifyNewStream(Stream stream)
    {
        Listener listener = this.listener;
        if (listener != null)
        {
            try
            {
                listener.onNewStream(stream);
            }
            catch (Throwable x)
            {
                LOG.info("Failure while notifying listener {}", listener, x);
            }
        }
    }

    private void notifyBeforeData(Stream stream)
    {
        Listener listener = this.listener;
        if (listener != null)
        {
            try
            {
                listener.onBeforeData(stream);
            }
            catch (Throwable x)
            {
                LOG.info("Failure while notifying listener {}", listener, x);
            }
        }
        else
        {
            stream.demand(1);
        }
    }

    private void notifyDataDemanded(Stream stream, DataFrame frame, Callback callback)
    {
        Listener listener = this.listener;
        if (listener != null)
        {
            try
            {
                listener.onDataDemanded(stream, frame, callback);
            }
            catch (Throwable x)
            {
                LOG.info("Failure while notifying listener {}", listener, x);
                callback.failed(x);
            }
        }
        else
        {
            callback.succeeded();
            stream.demand(1);
        }
    }

    private void notifyReset(Stream stream, ResetFrame frame, Callback callback)
    {
        Listener listener = this.listener;
        if (listener != null)
        {
            try
            {
                listener.onReset(stream, frame, callback);
            }
            catch (Throwable x)
            {
                LOG.info("Failure while notifying listener {}", listener, x);
                callback.failed(x);
            }
        }
        else
        {
            callback.succeeded();
        }
    }

    private boolean notifyIdleTimeout(Stream stream, Throwable failure)
    {
        Listener listener = this.listener;
        if (listener == null)
            return true;
        try
        {
            return listener.onIdleTimeout(stream, failure);
        }
        catch (Throwable x)
        {
            LOG.info("Failure while notifying listener {}", listener, x);
            return true;
        }
    }

    private void notifyFailure(Stream stream, FailureFrame frame, Callback callback)
    {
        Listener listener = this.listener;
        if (listener != null)
        {
            try
            {
                listener.onFailure(stream, frame.getError(), frame.getReason(), frame.getFailure(), callback);
            }
            catch (Throwable x)
            {
                LOG.info("Failure while notifying listener {}", listener, x);
                callback.failed(x);
            }
        }
        else
        {
            callback.succeeded();
        }
    }

    private void notifyClosed(Stream stream)
    {
        Listener listener = this.listener;
        if (listener == null)
            return;
        try
        {
            listener.onClosed(stream);
        }
        catch (Throwable x)
        {
            LOG.info("Failure while notifying listener {}", listener, x);
        }
    }

    @Override
    public String dump()
    {
        return Dumpable.dump(this);
    }

    @Override
    public void dump(Appendable out, String indent) throws IOException
    {
        out.append(toString()).append(System.lineSeparator());
    }

    @Override
    public String toString()
    {
        return String.format("%s@%x#%d@%x{sendWindow=%s,recvWindow=%s,demand=%d,reset=%b/%b,%s,age=%d,attachment=%s}",
            getClass().getSimpleName(),
            hashCode(),
            getId(),
            session.hashCode(),
            sendWindow,
            recvWindow,
            demand(),
            localReset,
            remoteReset,
            closeState,
            TimeUnit.NANOSECONDS.toMillis(System.nanoTime() - timeStamp),
            attachment);
    }

    private static class DataEntry
    {
        private final DataFrame frame;
        private final Callback callback;

        private DataEntry(DataFrame frame, Callback callback)
        {
            this.frame = frame;
            this.callback = callback;
        }
    }
}<|MERGE_RESOLUTION|>--- conflicted
+++ resolved
@@ -400,7 +400,6 @@
             }
         }
 
-<<<<<<< HEAD
         boolean initial;
         boolean proceed = false;
         DataEntry entry = new DataEntry(frame, callback);
@@ -473,10 +472,9 @@
                 dataEntry = dataQueue.poll();
             }
             DataFrame frame = dataEntry.frame;
-            boolean closed = updateClose(frame.isEndStream(), CloseState.Event.RECEIVED);
+            if (updateClose(frame.isEndStream(), CloseState.Event.RECEIVED))
+                session.removeStream(this);
             notifyDataDemanded(this, frame, dataEntry.callback);
-            if (closed)
-                session.removeStream(this);
         }
     }
 
@@ -486,12 +484,6 @@
         {
             return dataDemand;
         }
-=======
-        if (updateClose(frame.isEndStream(), CloseState.Event.RECEIVED))
-            session.removeStream(this);
-
-        notifyData(this, frame, callback);
->>>>>>> eb00ac2d
     }
 
     private void onReset(ResetFrame frame, Callback callback)
