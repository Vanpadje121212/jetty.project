<project xmlns="http://maven.apache.org/POM/4.0.0" xmlns:xsi="http://www.w3.org/2001/XMLSchema-instance" xsi:schemaLocation="http://maven.apache.org/POM/4.0.0 http://maven.apache.org/maven-v4_0_0.xsd">
  <modelVersion>4.0.0</modelVersion>
  <parent>
    <groupId>org.eclipse.jetty</groupId>
    <artifactId>jetty-project</artifactId>
<<<<<<< HEAD
    <version>7.6.16-SNAPSHOT</version>
=======
    <version>7.6.17-SNAPSHOT</version>
>>>>>>> d9d1af0e
    <relativePath>../pom.xml</relativePath>
  </parent>
  <groupId>org.eclipse.jetty.osgi</groupId>
  <artifactId>jetty-osgi-project</artifactId>
  <name>Jetty :: OSGi</name>
  <url>http://www.eclipse.org/jetty</url>
  <packaging>pom</packaging>
  <properties>
    <osgi-version>3.6.0.v20100517</osgi-version>
    <osgi-services-version>3.2.100.v20100503</osgi-services-version>
    <equinox-http-servlet-version>1.0.0-v20070606</equinox-http-servlet-version>
    <!--equinox-servletbridge-version>1.0.0-v20070523</equinox-servletbridge-version-->
    <logback-version>0.9.18</logback-version>
    <slf4j-version>1.5.11</slf4j-version>
  </properties>
  <modules>
    <module>jetty-osgi-boot</module>
    <module>jetty-osgi-boot-jsp</module>
    <module>jetty-osgi-boot-logback</module>
    <module>jetty-osgi-boot-warurl</module>
    <module>jetty-osgi-httpservice</module>
    <module>jetty-osgi-equinoxtools</module>
    <module>test-jetty-osgi-webapp</module>
    <module>test-jetty-osgi-context</module>
    <module>test-jetty-osgi</module>
  </modules>
  <build>
    <resources>
      <resource>
        <directory>META-INF/..</directory>
        <filtering>true</filtering>
        <excludes>
            <exclude>**/.*</exclude>
            <exclude>**/*.jar</exclude>
            <exclude>.settings/**/*</exclude>
            <exclude>pom.xml</exclude>
            <!-- exclude>META-INF/**/*</exclude -->
            <exclude>jettyhome/**/*</exclude>
            <exclude>src/**/*</exclude>
            <exclude>target/**/*</exclude>
            <exclude>build.properties</exclude>
        </excludes>
        <includes>
          <include>META-INF/**/*</include>
        </includes>
      </resource>
      <resource>
        <directory>src/main/java</directory>
        <excludes>
            <exclude>**/*.java</exclude>
        </excludes>
      </resource>
    </resources>
    <plugins>
      <plugin>
        <groupId>org.apache.maven.plugins</groupId>
        <artifactId>maven-eclipse-plugin</artifactId>
        <version>2.8</version>
        <configuration>
          <manifest>prevent/overwriting/by/pointing/to/nonexisting/MANIFEST.MF</manifest>
          <pde>true</pde>
          <downloadSources>true</downloadSources>
          <sourceExcludes>
            <sourceExclude>**/.svn/**</sourceExclude>
          </sourceExcludes>
        </configuration>
      </plugin>
    </plugins>
  </build>
  <dependencyManagement>
    <dependencies>
      <dependency>
        <groupId>org.eclipse.jetty</groupId>
        <artifactId>jetty-server</artifactId>
        <version>${project.version}</version>
      </dependency>
      <dependency>
        <groupId>org.eclipse.jetty</groupId>
        <artifactId>jetty-continuation</artifactId>
        <version>${project.version}</version>
      </dependency>
      <dependency>
        <groupId>org.eclipse.jetty</groupId>
        <artifactId>jetty-websocket</artifactId>
        <version>${project.version}</version>
      </dependency>
      <dependency>
        <groupId>org.eclipse.jetty</groupId>
        <artifactId>jetty-util</artifactId>
        <version>${project.version}</version>
      </dependency>
      <dependency>
        <groupId>org.eclipse.jetty</groupId>
        <artifactId>jetty-jmx</artifactId>
        <version>${project.version}</version>
      </dependency>
      <dependency>
        <groupId>org.eclipse.jetty</groupId>
        <artifactId>jetty-webapp</artifactId>
        <version>${project.version}</version>
      </dependency>
      <dependency>
        <groupId>org.eclipse.jetty</groupId>
        <artifactId>jetty-deploy</artifactId>
        <version>${project.version}</version>
      </dependency>
      <dependency>
        <groupId>org.eclipse.jetty</groupId>
        <artifactId>jetty-nested</artifactId>
        <version>${project.version}</version>
      </dependency>
      <dependency>
        <groupId>org.eclipse.jetty</groupId>
        <artifactId>jetty-servlet</artifactId>
        <version>${project.version}</version>
      </dependency>
      <dependency>
        <groupId>org.eclipse.jetty</groupId>
        <artifactId>jetty-servlets</artifactId>
        <version>${project.version}</version>
      </dependency>
      <dependency>
        <groupId>org.eclipse.osgi</groupId>
        <artifactId>org.eclipse.osgi.services</artifactId>
        <version>${osgi-services-version}</version>
      </dependency>
      <dependency>
        <groupId>org.eclipse.osgi</groupId>
        <artifactId>org.eclipse.osgi</artifactId>
        <version>${osgi-version}</version>
      </dependency>
      <dependency>
        <groupId>org.eclipse.equinox.http</groupId>
        <artifactId>servlet</artifactId>
        <version>${equinox-http-servlet-version}</version>
      </dependency>
      <!--dependency>
        <groupId>org.eclipse.equinox</groupId>
        <artifactId>servletbridge</artifactId>
        <version>${equinox-servletbridge-version}</version>
      </dependency-->
      <dependency>
        <groupId>org.slf4j</groupId>
        <artifactId>slf4j-api</artifactId>
        <version>${slf4j-version}</version>
      </dependency>
      <dependency>
        <groupId>org.slf4j</groupId>
        <artifactId>jcl-over-slf4j</artifactId>
        <version>${slf4j-version}</version>
      </dependency>
      <dependency>
        <groupId>org.slf4j</groupId>
        <artifactId>log4j-over-slf4j</artifactId>
        <version>${slf4j-version}</version>
      </dependency>
      <dependency>
        <groupId>ch.qos.logback</groupId>
        <artifactId>logback-core</artifactId>
        <version>${logback-version}</version>
      </dependency>
      <dependency>
        <groupId>ch.qos.logback</groupId>
        <artifactId>logback-classic</artifactId>
        <version>${logback-version}</version>
      </dependency>
    </dependencies>
  </dependencyManagement>
</project><|MERGE_RESOLUTION|>--- conflicted
+++ resolved
@@ -3,11 +3,7 @@
   <parent>
     <groupId>org.eclipse.jetty</groupId>
     <artifactId>jetty-project</artifactId>
-<<<<<<< HEAD
-    <version>7.6.16-SNAPSHOT</version>
-=======
     <version>7.6.17-SNAPSHOT</version>
->>>>>>> d9d1af0e
     <relativePath>../pom.xml</relativePath>
   </parent>
   <groupId>org.eclipse.jetty.osgi</groupId>
