//
// ========================================================================
// Copyright (c) 1995-2020 Mort Bay Consulting Pty Ltd and others.
//
// This program and the accompanying materials are made available under
// the terms of the Eclipse Public License 2.0 which is available at
// https://www.eclipse.org/legal/epl-2.0
//
// This Source Code may also be made available under the following
// Secondary Licenses when the conditions for such availability set
// forth in the Eclipse Public License, v. 2.0 are satisfied:
// the Apache License v2.0 which is available at
// https://www.apache.org/licenses/LICENSE-2.0
//
// SPDX-License-Identifier: EPL-2.0 OR Apache-2.0
// ========================================================================
//

package org.eclipse.jetty.osgi.test;

import java.net.URI;
import java.util.ArrayList;
import java.util.List;
import java.util.concurrent.TimeUnit;
import javax.inject.Inject;
import javax.websocket.ContainerProvider;
import javax.websocket.RemoteEndpoint;
import javax.websocket.Session;
import javax.websocket.WebSocketContainer;

import org.junit.Test;
import org.junit.runner.RunWith;
import org.ops4j.pax.exam.Configuration;
import org.ops4j.pax.exam.CoreOptions;
import org.ops4j.pax.exam.Option;
import org.ops4j.pax.exam.junit.PaxExam;
import org.osgi.framework.Bundle;
import org.osgi.framework.BundleContext;
import org.osgi.framework.BundleException;

import static org.junit.Assert.assertNotNull;
import static org.junit.Assert.assertTrue;
import static org.ops4j.pax.exam.CoreOptions.mavenBundle;

/**
 * Test using websocket in osgi
 */
@RunWith(PaxExam.class)
public class TestJettyOSGiBootWithJavaxWebSocket
{
    @Inject
    BundleContext bundleContext = null;

    @Configuration
    public static Option[] configure()
    {
        ArrayList<Option> options = new ArrayList<>();
        
        options.addAll(TestOSGiUtil.configurePaxExamLogging());
        
        // options.add(TestOSGiUtil.optionalRemoteDebug());
        options.add(CoreOptions.junitBundles());
        options.addAll(TestOSGiUtil.configureJettyHomeAndPort(false, "jetty-http-boot-with-javax-websocket.xml"));
        options.add(CoreOptions.bootDelegationPackages("org.xml.sax", "org.xml.*", "org.w3c.*", "javax.sql.*", "javax.xml.*", "javax.activation.*"));
        options.add(CoreOptions.systemPackages("com.sun.org.apache.xalan.internal.res", "com.sun.org.apache.xml.internal.utils",
            "com.sun.org.apache.xml.internal.utils", "com.sun.org.apache.xpath.internal",
            "com.sun.org.apache.xpath.internal.jaxp", "com.sun.org.apache.xpath.internal.objects"));

        options.addAll(TestOSGiUtil.coreJettyDependencies());
        options.add(mavenBundle().groupId("org.eclipse.jetty").artifactId("jetty-alpn-java-client").versionAsInProject().start());
        options.add(mavenBundle().groupId("org.eclipse.jetty").artifactId("jetty-alpn-client").versionAsInProject().start());
        options.addAll(jspDependencies());
        options.addAll(testJettyWebApp());
        options.addAll(extraDependencies());
        return options.toArray(new Option[0]);
    }

    public static List<Option> jspDependencies()
    {
        return TestOSGiUtil.jspDependencies();
    }

    public static List<Option> testJettyWebApp()
    {
        List<Option> res = new ArrayList<>();
        //test webapp bundle
        res.add(mavenBundle().groupId("org.eclipse.jetty.demos").artifactId("demo-jetty-webapp").classifier("webbundle").versionAsInProject().noStart());
        return res;
    }

    public static List<Option> extraDependencies()
    {
        List<Option> res = new ArrayList<>();
<<<<<<< HEAD
        res.add(mavenBundle().groupId("biz.aQute.bnd").artifactId("biz.aQute.bndlib").versionAsInProject().start());
=======
        //Need an earlier version of bndlib because of tinybundles
        res.add(mavenBundle().groupId("biz.aQute.bnd").artifactId("biz.aQute.bndlib").version("3.5.0").start());
        res.add(mavenBundle().groupId("org.ops4j.pax.tinybundles").artifactId("tinybundles").versionAsInProject().start());
>>>>>>> f0a2ab4f
        return res;
    }

    @Test
    public void testWebsocket() throws Exception
    {
        startBundle(bundleContext, "org.eclipse.jetty.websocket.javax.common");
        startBundle(bundleContext, "org.eclipse.jetty.websocket.javax.client");
        startBundle(bundleContext, "org.eclipse.jetty.websocket.javax.server");
        startBundle(bundleContext, "org.eclipse.jetty.demos.webapp");

        if (Boolean.getBoolean(TestOSGiUtil.BUNDLE_DEBUG))
            TestOSGiUtil.diagnoseBundles(bundleContext);

        String port = System.getProperty("boot.javax.websocket.port");
        assertNotNull(port);

        WebSocketContainer container = ContainerProvider.getWebSocketContainer();
        assertNotNull(container);

        SimpleJavaxWebSocket socket = new SimpleJavaxWebSocket();
        URI uri = new URI("ws://127.0.0.1:" + port + "/javax.websocket/");
        try (Session session = container.connectToServer(socket, uri))
        {
            RemoteEndpoint.Basic remote = session.getBasicRemote();
            String msg = "Foo";
            remote.sendText(msg);
            assertTrue(socket.messageLatch.await(1, TimeUnit.SECONDS)); // give remote 1 second to respond
        }
        finally
        {
            assertTrue(socket.closeLatch.await(1, TimeUnit.SECONDS)); // give remote 1 second to acknowledge response
        }
    }

    private void startBundle(BundleContext bundleContext, String symbolicName) throws BundleException
    {
        Bundle bundle = TestOSGiUtil.getBundle(bundleContext, symbolicName);
        assertNotNull("Bundle[" + symbolicName + "] should exist", bundle);
        bundle.start();
    }
}<|MERGE_RESOLUTION|>--- conflicted
+++ resolved
@@ -91,13 +91,9 @@
     public static List<Option> extraDependencies()
     {
         List<Option> res = new ArrayList<>();
-<<<<<<< HEAD
-        res.add(mavenBundle().groupId("biz.aQute.bnd").artifactId("biz.aQute.bndlib").versionAsInProject().start());
-=======
         //Need an earlier version of bndlib because of tinybundles
         res.add(mavenBundle().groupId("biz.aQute.bnd").artifactId("biz.aQute.bndlib").version("3.5.0").start());
         res.add(mavenBundle().groupId("org.ops4j.pax.tinybundles").artifactId("tinybundles").versionAsInProject().start());
->>>>>>> f0a2ab4f
         return res;
     }
 
