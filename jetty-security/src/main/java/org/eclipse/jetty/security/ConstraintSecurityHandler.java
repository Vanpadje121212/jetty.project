//
//  ========================================================================
//  Copyright (c) 1995-2020 Mort Bay Consulting Pty Ltd and others.
//  ------------------------------------------------------------------------
//  All rights reserved. This program and the accompanying materials
//  are made available under the terms of the Eclipse Public License v1.0
//  and Apache License v2.0 which accompanies this distribution.
//
//      The Eclipse Public License is available at
//      http://www.eclipse.org/legal/epl-v10.html
//
//      The Apache License v2.0 is available at
//      http://www.opensource.org/licenses/apache2.0.php
//
//  You may elect to redistribute this code under either of these licenses.
//  ========================================================================
//

package org.eclipse.jetty.security;

import java.io.IOException;
import java.util.ArrayList;
import java.util.Arrays;
import java.util.Collection;
import java.util.Collections;
import java.util.HashMap;
import java.util.HashSet;
import java.util.List;
import java.util.Map;
import java.util.Map.Entry;
import java.util.Set;
import java.util.concurrent.CopyOnWriteArrayList;
import java.util.concurrent.CopyOnWriteArraySet;
import java.util.stream.Collectors;
import javax.servlet.HttpConstraintElement;
import javax.servlet.HttpMethodConstraintElement;
import javax.servlet.ServletSecurityElement;
import javax.servlet.annotation.ServletSecurity.EmptyRoleSemantic;
import javax.servlet.annotation.ServletSecurity.TransportGuarantee;

import org.eclipse.jetty.http.HttpStatus;
import org.eclipse.jetty.http.pathmap.MappedResource;
import org.eclipse.jetty.http.pathmap.PathMappings;
import org.eclipse.jetty.http.pathmap.PathSpec;
import org.eclipse.jetty.http.pathmap.ServletPathSpec;
import org.eclipse.jetty.server.HttpConfiguration;
import org.eclipse.jetty.server.Request;
import org.eclipse.jetty.server.Response;
import org.eclipse.jetty.server.Server;
import org.eclipse.jetty.server.UserIdentity;
import org.eclipse.jetty.server.handler.ContextHandler;
import org.eclipse.jetty.util.URIUtil;
import org.eclipse.jetty.util.component.DumpableCollection;
import org.eclipse.jetty.util.log.Log;
import org.eclipse.jetty.util.log.Logger;
import org.eclipse.jetty.util.security.Constraint;

/**
 * ConstraintSecurityHandler
 * <p>
 * Handler to enforce SecurityConstraints. This implementation is servlet spec
 * 3.1 compliant and pre-computes the constraint combinations for runtime
 * efficiency.
 */
public class ConstraintSecurityHandler extends SecurityHandler implements ConstraintAware
{
    private static final Logger LOG = Log.getLogger(SecurityHandler.class); //use same as SecurityHandler

    private static final String OMISSION_SUFFIX = ".omission";
    private static final String ALL_METHODS = "*";
    private final List<ConstraintMapping> _constraintMappings = new CopyOnWriteArrayList<>();
    private final List<ConstraintMapping> _durableConstraintMappings = new CopyOnWriteArrayList<>();
    private final Set<String> _roles = new CopyOnWriteArraySet<>();

    private final PathMappings<Map<String, RoleInfo>> _constraintMap = new PathMappings<>();
    private boolean _denyUncoveredMethods = false;

    public static Constraint createConstraint()
    {
        return new Constraint();
    }

    public static Constraint createConstraint(Constraint constraint)
    {
        try
        {
            return (Constraint)constraint.clone();
        }
        catch (CloneNotSupportedException e)
        {
            throw new IllegalStateException(e);
        }
    }

    /**
     * Create a security constraint
     *
     * @param name the name of the constraint
     * @param authenticate true to authenticate
     * @param roles list of roles
     * @param dataConstraint the data constraint
     * @return the constraint
     */
    public static Constraint createConstraint(String name, boolean authenticate, String[] roles, int dataConstraint)
    {
        Constraint constraint = createConstraint();
        if (name != null)
            constraint.setName(name);
        constraint.setAuthenticate(authenticate);
        constraint.setRoles(roles);
        constraint.setDataConstraint(dataConstraint);
        return constraint;
    }

    /**
     * Create a Constraint
     *
     * @param name the name
     * @param element the http constraint element
     * @return the created constraint
     */
    public static Constraint createConstraint(String name, HttpConstraintElement element)
    {
        return createConstraint(name, element.getRolesAllowed(), element.getEmptyRoleSemantic(), element.getTransportGuarantee());
    }

    /**
     * Create Constraint
     *
     * @param name the name
     * @param rolesAllowed the list of allowed roles
     * @param permitOrDeny the permission semantic
     * @param transport the transport guarantee
     * @return the created constraint
     */
    public static Constraint createConstraint(String name, String[] rolesAllowed, EmptyRoleSemantic permitOrDeny, TransportGuarantee transport)
    {
        Constraint constraint = createConstraint();

        if (rolesAllowed == null || rolesAllowed.length == 0)
        {
            if (permitOrDeny.equals(EmptyRoleSemantic.DENY))
            {
                //Equivalent to <auth-constraint> with no roles
                constraint.setName(name + "-Deny");
                constraint.setAuthenticate(true);
            }
            else
            {
                //Equivalent to no <auth-constraint>
                constraint.setName(name + "-Permit");
                constraint.setAuthenticate(false);
            }
        }
        else
        {
            //Equivalent to <auth-constraint> with list of <security-role-name>s
            constraint.setAuthenticate(true);
            constraint.setRoles(rolesAllowed);
            constraint.setName(name + "-RolesAllowed");
        }

        //Equivalent to //<user-data-constraint><transport-guarantee>CONFIDENTIAL</transport-guarantee></user-data-constraint>
        constraint.setDataConstraint((transport.equals(TransportGuarantee.CONFIDENTIAL) ? Constraint.DC_CONFIDENTIAL : Constraint.DC_NONE));
        return constraint;
    }

    public static List<ConstraintMapping> getConstraintMappingsForPath(String pathSpec, List<ConstraintMapping> constraintMappings)
    {
        if (pathSpec == null || "".equals(pathSpec.trim()) || constraintMappings == null || constraintMappings.size() == 0)
            return Collections.emptyList();

        List<ConstraintMapping> mappings = new ArrayList<>();
        return constraintMappings.stream().filter(m -> m.containsPathSpec(pathSpec)).collect(Collectors.toList());
    }

    /**
     * Take out of the constraint mappings those that match the
     * given path.
     *
     * @param pathSpec the path spec
     * @param constraintMappings a new list minus the matching constraints
     * @return the list of constraint mappings
     */
    public static List<ConstraintMapping> removeConstraintMappingsForPath(String pathSpec, List<ConstraintMapping> constraintMappings)
    {
        if (pathSpec == null || "".equals(pathSpec.trim()) || constraintMappings == null || constraintMappings.size() == 0)
            return Collections.emptyList();

        //Remove the matching mappings by only copying in non-matching mappings
        return constraintMappings.stream().filter(m -> !m.containsPathSpec(pathSpec)).collect(Collectors.toList());
    }

    /**
     * Generate Constraints and ContraintMappings for the given url pattern and ServletSecurityElement
     *
     * @param name the name
     * @param pathSpec the path spec
     * @param securityElement the servlet security element
     * @return the list of constraint mappings
     */
    public static List<ConstraintMapping> createConstraintsWithMappingsForPath(String name, String pathSpec, ServletSecurityElement securityElement)
    {
        return createConstraintsWithMappingsForPath(name, new ServletPathSpec(pathSpec), securityElement);
    }

    /**
     * Generate Constraints and ContraintMappings for the given url pattern and ServletSecurityElement
     *
     * @param name the name
     * @param pathSpec the path spec
     * @param securityElement the servlet security element
     * @return the list of constraint mappings
     */
    public static List<ConstraintMapping> createConstraintsWithMappingsForPath(String name, PathSpec pathSpec, ServletSecurityElement securityElement)
    {
        List<ConstraintMapping> mappings = new ArrayList<>();

        //Create a constraint that will describe the default case (ie if not overridden by specific HttpMethodConstraints)
        Constraint httpConstraint;
        ConstraintMapping httpConstraintMapping = null;

        if (securityElement.getEmptyRoleSemantic() != EmptyRoleSemantic.PERMIT ||
            securityElement.getRolesAllowed().length != 0 ||
            securityElement.getTransportGuarantee() != TransportGuarantee.NONE)
        {
            httpConstraint = ConstraintSecurityHandler.createConstraint(name, securityElement);

            //Create a mapping for the pathSpec for the default case
            httpConstraintMapping = new ConstraintMapping();
            httpConstraintMapping.setPathSpec(pathSpec);
            httpConstraintMapping.setConstraint(httpConstraint);
            mappings.add(httpConstraintMapping);
        }

        //See Spec 13.4.1.2 p127
        List<String> methodOmissions = new ArrayList<>();

        //make constraint mappings for this url for each of the HttpMethodConstraintElements
        Collection<HttpMethodConstraintElement> methodConstraintElements = securityElement.getHttpMethodConstraints();
        if (methodConstraintElements != null)
        {
            for (HttpMethodConstraintElement methodConstraintElement : methodConstraintElements)
            {
                //Make a Constraint that captures the <auth-constraint> and <user-data-constraint> elements supplied for the HttpMethodConstraintElement
                Constraint methodConstraint = ConstraintSecurityHandler.createConstraint(name, methodConstraintElement);
                ConstraintMapping mapping = new ConstraintMapping();
                mapping.setConstraint(methodConstraint);
                mapping.setPathSpec(pathSpec);
                if (methodConstraintElement.getMethodName() != null)
                {
                    mapping.setMethod(methodConstraintElement.getMethodName());
                    //See spec 13.4.1.2 p127 - add an omission for every method name to the default constraint
                    methodOmissions.add(methodConstraintElement.getMethodName());
                }
                mappings.add(mapping);
            }
        }
        //See spec 13.4.1.2 p127 - add an omission for every method name to the default constraint
        //UNLESS the default constraint contains all default values. In that case, we won't add it. See Servlet Spec 3.1 pg 129
        if (methodOmissions.size() > 0 && httpConstraintMapping != null)
            httpConstraintMapping.setMethodOmissions(methodOmissions.toArray(new String[0]));

        return mappings;
    }

    @Override
    public List<ConstraintMapping> getConstraintMappings()
    {
        return _constraintMappings;
    }

    @Override
    public Set<String> getRoles()
    {
        return _roles;
    }

    /**
     * Process the constraints following the combining rules in Servlet 3.0 EA
     * spec section 13.7.1 Note that much of the logic is in the RoleInfo class.
     *
     * @param constraintMappings The constraintMappings to set, from which the set of known roles
     * is determined.
     */
    public void setConstraintMappings(List<ConstraintMapping> constraintMappings)
    {
        setConstraintMappings(constraintMappings, null);
    }

    /**
     * Process the constraints following the combining rules in Servlet 3.0 EA
     * spec section 13.7.1 Note that much of the logic is in the RoleInfo class.
     *
     * @param constraintMappings The constraintMappings to set as array, from which the set of known roles
     * is determined.  Needed to retain API compatibility for 7.x
     */
    public void setConstraintMappings(ConstraintMapping[] constraintMappings)
    {
        setConstraintMappings(Arrays.asList(constraintMappings), null);
    }

    /**
     * Process the constraints following the combining rules in Servlet 3.0 EA
     * spec section 13.7.1 Note that much of the logic is in the RoleInfo class.
     *
     * @param constraintMappings The constraintMappings to set.
     * @param roles The known roles (or null to determine them from the mappings)
     */
    @Override
    public void setConstraintMappings(List<ConstraintMapping> constraintMappings, Set<String> roles)
    {

        _constraintMappings.clear();
        _constraintMappings.addAll(constraintMappings);
        
        _durableConstraintMappings.clear();
        if (isInDurableState())
        {
            _durableConstraintMappings.addAll(constraintMappings);
        }

        if (roles == null)
        {
            roles = new HashSet<>();
            for (ConstraintMapping cm : constraintMappings)
            {
                String[] cmr = cm.getConstraint().getRoles();
                if (cmr != null)
                {
                    for (String r : cmr)
                    {
                        if (!ALL_METHODS.equals(r))
                            roles.add(r);
                    }
                }
            }
        }
        setRoles(roles);

        if (isStarted())
        {
            _constraintMappings.stream().forEach(m -> processConstraintMapping(m));
        }
    }

    /**
     * Set the known roles.
     * This may be overridden by a subsequent call to {@link #setConstraintMappings(ConstraintMapping[])} or
     * {@link #setConstraintMappings(List, Set)}.
     *
     * @param roles The known roles (or null to determine them from the mappings)
     */
    public void setRoles(Set<String> roles)
    {
        _roles.clear();
        _roles.addAll(roles);
    }

    /**
     * @see org.eclipse.jetty.security.ConstraintAware#addConstraintMapping(org.eclipse.jetty.security.ConstraintMapping)
     */
    @Override
    public void addConstraintMapping(ConstraintMapping mapping)
    {
        _constraintMappings.add(mapping);
        
        if (isInDurableState())
            _durableConstraintMappings.add(mapping);
        
        if (mapping.getConstraint() != null && mapping.getConstraint().getRoles() != null)
        {
            //allow for lazy role naming: if a role is named in a security constraint, try and
            //add it to the list of declared roles (ie as if it was declared with a security-role
            for (String role : mapping.getConstraint().getRoles())
            {
                if ("*".equals(role) || "**".equals(role))
                    continue;
                addRole(role);
            }
        }

        if (isStarted())
            processConstraintMapping(mapping);
    }

    /**
     * @see org.eclipse.jetty.security.ConstraintAware#addRole(java.lang.String)
     */
    @Override
    public void addRole(String role)
    {
        //add to list of declared roles
        boolean modified = _roles.add(role);
        if (isStarted() && modified)
        {
            // Add the new role to currently defined any role role infos
            for (MappedResource<Map<String, RoleInfo>> map : _constraintMap)
            {
                for (RoleInfo info : map.getResource().values())
                {
                    if (info.isAnyRole())
                        info.addRole(role);
                }
            }
        }
    }

    /**
     * @see org.eclipse.jetty.security.SecurityHandler#doStart()
     */
    @Override
    protected void doStart() throws Exception
    {
<<<<<<< HEAD
        _constraintMap.reset();
        _constraintMappings.forEach(this::processConstraintMapping);
=======
        _constraintMappings.stream().forEach(m -> processConstraintMapping(m));
>>>>>>> a5a8327a

        //Servlet Spec 3.1 pg 147 sec 13.8.4.2 log paths for which there are uncovered http methods
        checkPathsWithUncoveredHttpMethods();

        super.doStart();
    }

    @Override
    protected void doStop() throws Exception
    {
        super.doStop();
<<<<<<< HEAD
        _constraintMap.reset();
    }
=======
        _constraintMap.clear();
        _constraintMappings.clear();
        _constraintMappings.addAll(_durableConstraintMappings);
    }       
>>>>>>> a5a8327a

    /**
     * Create and combine the constraint with the existing processed
     * constraints.
     *
     * @param mapping the constraint mapping
     */
    protected void processConstraintMapping(ConstraintMapping mapping)
    {
        Map<String, RoleInfo> mappings = _constraintMap.get(mapping.toPathSpec());

        if (mappings == null)
        {
            mappings = new HashMap<>();
            _constraintMap.put(mapping.toPathSpec(), mappings);
        }
        RoleInfo allMethodsRoleInfo = mappings.get(ALL_METHODS);
        if (allMethodsRoleInfo != null && allMethodsRoleInfo.isForbidden())
            return;

        if (mapping.getMethodOmissions() != null && mapping.getMethodOmissions().length > 0)
        {
            processConstraintMappingWithMethodOmissions(mapping, mappings);
            return;
        }

        String httpMethod = mapping.getMethod();
        if (httpMethod == null)
            httpMethod = ALL_METHODS;
        RoleInfo roleInfo = mappings.get(httpMethod);
        if (roleInfo == null)
        {
            roleInfo = new RoleInfo();
            mappings.put(httpMethod, roleInfo);
            if (allMethodsRoleInfo != null)
            {
                roleInfo.combine(allMethodsRoleInfo);
            }
        }
        if (roleInfo.isForbidden())
            return;

        //add in info from the constraint
        configureRoleInfo(roleInfo, mapping);

        if (roleInfo.isForbidden())
        {
            if (httpMethod.equals(ALL_METHODS))
            {
                mappings.clear();
                mappings.put(ALL_METHODS, roleInfo);
            }
        }
    }

    /**
     * Constraints that name method omissions are dealt with differently.
     * We create an entry in the mappings with key "&lt;method&gt;.omission". This entry
     * is only ever combined with other omissions for the same method to produce a
     * consolidated RoleInfo. Then, when we wish to find the relevant constraints for
     * a given Request (in prepareConstraintInfo()), we consult 3 types of entries in
     * the mappings: an entry that names the method of the Request specifically, an
     * entry that names constraints that apply to all methods, entries of the form
     * &lt;method&gt;.omission, where the method of the Request is not named in the omission.
     *
     * @param mapping the constraint mapping
     * @param mappings the mappings of roles
     */
    protected void processConstraintMappingWithMethodOmissions(ConstraintMapping mapping, Map<String, RoleInfo> mappings)
    {
        String[] omissions = mapping.getMethodOmissions();
        StringBuilder sb = new StringBuilder();
        for (int i = 0; i < omissions.length; i++)
        {
            if (i > 0)
                sb.append(".");
            sb.append(omissions[i]);
        }
        sb.append(OMISSION_SUFFIX);
        RoleInfo ri = new RoleInfo();
        mappings.put(sb.toString(), ri);
        configureRoleInfo(ri, mapping);
    }

    /**
     * Initialize or update the RoleInfo from the constraint
     *
     * @param ri the role info
     * @param mapping the constraint mapping
     */
    protected void configureRoleInfo(RoleInfo ri, ConstraintMapping mapping)
    {
        Constraint constraint = mapping.getConstraint();
        boolean forbidden = constraint.isForbidden();
        ri.setForbidden(forbidden);

        //set up the data constraint (NOTE: must be done after setForbidden, as it nulls out the data constraint
        //which we need in order to do combining of omissions in prepareConstraintInfo
        UserDataConstraint userDataConstraint = UserDataConstraint.get(mapping.getConstraint().getDataConstraint());
        ri.setUserDataConstraint(userDataConstraint);

        //if forbidden, no point setting up roles
        if (!ri.isForbidden())
        {
            //add in the roles
            boolean checked = mapping.getConstraint().getAuthenticate();
            ri.setChecked(checked);

            if (ri.isChecked())
            {
                if (mapping.getConstraint().isAnyRole())
                {
                    // * means matches any defined role
                    for (String role : _roles)
                    {
                        ri.addRole(role);
                    }
                    ri.setAnyRole(true);
                }
                else if (mapping.getConstraint().isAnyAuth())
                {
                    //being authenticated is sufficient, not necessary to check roles
                    ri.setAnyAuth(true);
                }
                else
                {
                    //user must be in one of the named roles
                    String[] newRoles = mapping.getConstraint().getRoles();
                    for (String role : newRoles)
                    {
                        //check role has been defined
                        if (!_roles.contains(role))
                            throw new IllegalArgumentException("Attempt to use undeclared role: " + role + ", known roles: " + _roles);
                        ri.addRole(role);
                    }
                }
            }
        }
    }

    /**
     * Find constraints that apply to the given path.
     * In order to do this, we consult 3 different types of information stored in the mappings for each path - each mapping
     * represents a merged set of user data constraints, roles etc -:
     * <ol>
     * <li>A mapping of an exact method name </li>
     * <li>A mapping with key * that matches every method name</li>
     * <li>Mappings with keys of the form "&lt;method&gt;.&lt;method&gt;.&lt;method&gt;.omission" that indicates it will match every method name EXCEPT those given</li>
     * </ol>
     *
     * @see org.eclipse.jetty.security.SecurityHandler#prepareConstraintInfo(java.lang.String, org.eclipse.jetty.server.Request)
     */
    @Override
    protected RoleInfo prepareConstraintInfo(String pathInContext, Request request)
    {
        MappedResource<Map<String, RoleInfo>> mapped = _constraintMap.getMatch(pathInContext);
        Map<String, RoleInfo> mappings = mapped == null ? null : mapped.getResource();

        if (mappings != null)
        {
            String httpMethod = request.getMethod();
            RoleInfo roleInfo = mappings.get(httpMethod);
            if (roleInfo == null)
            {
                //No specific http-method names matched
                List<RoleInfo> applicableConstraints = new ArrayList<>();

                //Get info for constraint that matches all methods if it exists
                RoleInfo all = mappings.get(ALL_METHODS);
                if (all != null)
                    applicableConstraints.add(all);

                //Get info for constraints that name method omissions where target method name is not omitted
                //(ie matches because target method is not omitted, hence considered covered by the constraint)
                for (Entry<String, RoleInfo> entry : mappings.entrySet())
                {
                    if (entry.getKey() != null && entry.getKey().endsWith(OMISSION_SUFFIX) && !entry.getKey().contains(httpMethod))
                        applicableConstraints.add(entry.getValue());
                }

                if (applicableConstraints.size() == 0 && isDenyUncoveredHttpMethods())
                {
                    roleInfo = new RoleInfo();
                    roleInfo.setForbidden(true);
                }
                else if (applicableConstraints.size() == 1)
                    roleInfo = applicableConstraints.get(0);
                else
                {
                    roleInfo = new RoleInfo();
                    roleInfo.setUserDataConstraint(UserDataConstraint.None);

                    for (RoleInfo r : applicableConstraints)
                    {
                        roleInfo.combine(r);
                    }
                }
            }

            return roleInfo;
        }

        return null;
    }

    @Override
    protected boolean checkUserDataPermissions(String pathInContext, Request request, Response response, RoleInfo roleInfo) throws IOException
    {
        if (roleInfo == null)
            return true;

        if (roleInfo.isForbidden())
            return false;

        UserDataConstraint dataConstraint = roleInfo.getUserDataConstraint();
        if (dataConstraint == null || dataConstraint == UserDataConstraint.None)
            return true;

        Request baseRequest = Request.getBaseRequest(request);
        HttpConfiguration httpConfig = baseRequest.getHttpChannel().getHttpConfiguration();

        if (dataConstraint == UserDataConstraint.Confidential || dataConstraint == UserDataConstraint.Integral)
        {
            if (request.isSecure())
                return true;

            if (httpConfig.getSecurePort() > 0)
            {
                String scheme = httpConfig.getSecureScheme();
                int port = httpConfig.getSecurePort();

                String url = URIUtil.newURI(scheme, request.getServerName(), port, request.getRequestURI(), request.getQueryString());
                response.setContentLength(0);
                response.sendRedirect(url, true);
            }
            else
                response.sendError(HttpStatus.FORBIDDEN_403, "!Secure");

            request.setHandled(true);
            return false;
        }
        else
        {
            throw new IllegalArgumentException("Invalid dataConstraint value: " + dataConstraint);
        }
    }

    @Override
    protected boolean isAuthMandatory(Request baseRequest, Response baseResponse, Object constraintInfo)
    {
        return constraintInfo != null && ((RoleInfo)constraintInfo).isChecked();
    }

    /**
     * @see org.eclipse.jetty.security.SecurityHandler#checkWebResourcePermissions(java.lang.String, org.eclipse.jetty.server.Request, org.eclipse.jetty.server.Response, java.lang.Object, org.eclipse.jetty.server.UserIdentity)
     */
    @Override
    protected boolean checkWebResourcePermissions(String pathInContext, Request request, Response response, Object constraintInfo, UserIdentity userIdentity)
        throws IOException
    {
        if (constraintInfo == null)
        {
            return true;
        }
        RoleInfo roleInfo = (RoleInfo)constraintInfo;

        if (!roleInfo.isChecked())
        {
            return true;
        }

        //handle ** role constraint
        if (roleInfo.isAnyAuth() && request.getUserPrincipal() != null)
        {
            return true;
        }

        //check if user is any of the allowed roles
        boolean isUserInRole = false;
        for (String role : roleInfo.getRoles())
        {
            if (userIdentity.isUserInRole(role, null))
            {
                isUserInRole = true;
                break;
            }
        }

        //handle * role constraint
        if (roleInfo.isAnyRole() && request.getUserPrincipal() != null && isUserInRole)
        {
            return true;
        }

        //normal role check
        return isUserInRole;
    }

    @Override
    public void dump(Appendable out, String indent) throws IOException
    {
        dumpObjects(out, indent,
            DumpableCollection.from("roles", _roles),
            DumpableCollection.from("constraints", _constraintMap));
    }

    /**
     * @see org.eclipse.jetty.security.ConstraintAware#setDenyUncoveredHttpMethods(boolean)
     */
    @Override
    public void setDenyUncoveredHttpMethods(boolean deny)
    {
        _denyUncoveredMethods = deny;
    }

    @Override
    public boolean isDenyUncoveredHttpMethods()
    {
        return _denyUncoveredMethods;
    }

    /**
     * Servlet spec 3.1 pg. 147.
     */
    @Override
    public boolean checkPathsWithUncoveredHttpMethods()
    {
        Set<PathSpec> paths = getPathsWithUncoveredHttpMethods();
        if (paths != null && !paths.isEmpty())
        {
            for (PathSpec p : paths)
            {
                LOG.warn("{} has uncovered http methods for path: {}", ContextHandler.getCurrentContext(), p);
            }
            if (LOG.isDebugEnabled())
                LOG.debug(new Throwable());
            return true;
        }
        return false;
    }

    /**
     * Servlet spec 3.1 pg. 147.
     * The container must check all the combined security constraint
     * information and log any methods that are not protected and the
     * urls at which they are not protected
     *
     * @return list of paths for which there are uncovered methods
     */
    public Set<PathSpec> getPathsWithUncoveredHttpMethods()
    {
        //if automatically denying uncovered methods, there are no uncovered methods
        if (_denyUncoveredMethods)
            return Collections.emptySet();

        Set<PathSpec> uncoveredPathSpecs = new HashSet<>();
        for (MappedResource<Map<String, RoleInfo>> entry : _constraintMap)
        {
            Map<String, RoleInfo> methodMappings = entry.getResource();

            //Each key is either:
            // : an exact method name
            // : * which means that the constraint applies to every method
            // : a name of the form <method>.<method>.<method>.omission, which means it applies to every method EXCEPT those named
            if (methodMappings.get(ALL_METHODS) != null)
                continue; //can't be any uncovered methods for this url path

            // TODO handle or ignore non standard pathspec
            boolean hasOmissions = omissionsExist(methodMappings);

            for (String method : methodMappings.keySet())
            {
                if (method.endsWith(OMISSION_SUFFIX))
                {
                    Set<String> omittedMethods = getOmittedMethods(method);
                    for (String m : omittedMethods)
                    {
                        if (!methodMappings.containsKey(m))
                            uncoveredPathSpecs.add(entry.getPathSpec());
                    }
                }
                else
                {
                    //an exact method name
                    if (!hasOmissions)
                        //an http-method does not have http-method-omission to cover the other method names
                        uncoveredPathSpecs.add(entry.getPathSpec());
                }
            }
        }
        return uncoveredPathSpecs;
    }

    /**
     * Check if any http method omissions exist in the list of method
     * to auth info mappings.
     *
     * @param methodMappings the method mappings
     * @return true if omission exist
     */
    protected boolean omissionsExist(Map<String, RoleInfo> methodMappings)
    {
        if (methodMappings == null)
            return false;
        boolean hasOmissions = false;
        for (String m : methodMappings.keySet())
        {
            if (m.endsWith(OMISSION_SUFFIX))
                hasOmissions = true;
        }
        return hasOmissions;
    }

    /**
     * Given a string of the form <code>&lt;method&gt;.&lt;method&gt;.omission</code>
     * split out the individual method names.
     *
     * @param omission the method
     * @return the list of strings
     */
    protected Set<String> getOmittedMethods(String omission)
    {
        if (omission == null || !omission.endsWith(OMISSION_SUFFIX))
            return Collections.emptySet();

        String[] strings = omission.split("\\.");
        Set<String> methods = new HashSet<>();
        for (int i = 0; i < strings.length - 1; i++)
        {
            methods.add(strings[i]);
        }
        return methods;
    }
    
    /**
     * Constraints can be added to the ConstraintSecurityHandler before the 
     * associated context is started. These constraints should persist across
     * a stop/start. Others can be added after the associated context is starting
     * (eg by a web.xml/web-fragment.xml, annotation or javax.servlet api call) -
     * these should not be persisted across a stop/start as they will be re-added on
     * the restart.
     * 
     * @return true if the context with which this ConstraintSecurityHandler
     * has not yet started, or if there is no context, the server has not yet started.
     */
    private boolean isInDurableState()
    {
        ContextHandler context = ContextHandler.getContextHandler(null);
        Server server = getServer();
        
        return (context == null && server == null) || (context != null && !context.isRunning()) || (context == null && server != null && !server.isRunning());
    }
}<|MERGE_RESOLUTION|>--- conflicted
+++ resolved
@@ -170,7 +170,6 @@
         if (pathSpec == null || "".equals(pathSpec.trim()) || constraintMappings == null || constraintMappings.size() == 0)
             return Collections.emptyList();
 
-        List<ConstraintMapping> mappings = new ArrayList<>();
         return constraintMappings.stream().filter(m -> m.containsPathSpec(pathSpec)).collect(Collectors.toList());
     }
 
@@ -339,9 +338,7 @@
         setRoles(roles);
 
         if (isStarted())
-        {
-            _constraintMappings.stream().forEach(m -> processConstraintMapping(m));
-        }
+            _constraintMappings.forEach(this::processConstraintMapping);
     }
 
     /**
@@ -412,12 +409,8 @@
     @Override
     protected void doStart() throws Exception
     {
-<<<<<<< HEAD
         _constraintMap.reset();
         _constraintMappings.forEach(this::processConstraintMapping);
-=======
-        _constraintMappings.stream().forEach(m -> processConstraintMapping(m));
->>>>>>> a5a8327a
 
         //Servlet Spec 3.1 pg 147 sec 13.8.4.2 log paths for which there are uncovered http methods
         checkPathsWithUncoveredHttpMethods();
@@ -429,15 +422,10 @@
     protected void doStop() throws Exception
     {
         super.doStop();
-<<<<<<< HEAD
         _constraintMap.reset();
-    }
-=======
-        _constraintMap.clear();
         _constraintMappings.clear();
         _constraintMappings.addAll(_durableConstraintMappings);
     }       
->>>>>>> a5a8327a
 
     /**
      * Create and combine the constraint with the existing processed
@@ -842,13 +830,12 @@
     {
         if (methodMappings == null)
             return false;
-        boolean hasOmissions = false;
         for (String m : methodMappings.keySet())
         {
             if (m.endsWith(OMISSION_SUFFIX))
-                hasOmissions = true;
-        }
-        return hasOmissions;
+                return true;
+        }
+        return false;
     }
 
     /**
@@ -864,12 +851,7 @@
             return Collections.emptySet();
 
         String[] strings = omission.split("\\.");
-        Set<String> methods = new HashSet<>();
-        for (int i = 0; i < strings.length - 1; i++)
-        {
-            methods.add(strings[i]);
-        }
-        return methods;
+        return new HashSet<>(Arrays.asList(strings).subList(0, strings.length - 1));
     }
     
     /**
@@ -888,6 +870,6 @@
         ContextHandler context = ContextHandler.getContextHandler(null);
         Server server = getServer();
         
-        return (context == null && server == null) || (context != null && !context.isRunning()) || (context == null && server != null && !server.isRunning());
+        return (context == null && server == null) || (context != null && !context.isRunning()) || (context == null && !server.isRunning());
     }
 }