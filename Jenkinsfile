--- conflicted
+++ resolved
@@ -7,49 +7,11 @@
   stages {
     stage("Parallel Stage") {
       parallel {
-<<<<<<< HEAD
-=======
-        stage("Build / Test - JDK8") {
-          agent { node { label 'linux' } }
-          steps {
-            timeout(time: 120, unit: 'MINUTES') {
-              mavenBuild("jdk8", "-Pmongodb clean install", "maven3", true)
-              // Collect up the jacoco execution results (only on main build)
-              jacoco inclusionPattern: '**/org/eclipse/jetty/**/*.class',
-                  exclusionPattern: '' +
-                      // build tools
-                      '**/org/eclipse/jetty/ant/**' +
-                      ',**/org/eclipse/jetty/maven/**' +
-                      ',**/org/eclipse/jetty/jspc/**' +
-                      // example code / documentation
-                      ',**/org/eclipse/jetty/embedded/**' +
-                      ',**/org/eclipse/jetty/asyncrest/**' +
-                      ',**/org/eclipse/jetty/demo/**' +
-                      // special environments / late integrations
-                      ',**/org/eclipse/jetty/gcloud/**' +
-                      ',**/org/eclipse/jetty/infinispan/**' +
-                      ',**/org/eclipse/jetty/osgi/**' +
-                      ',**/org/eclipse/jetty/spring/**' +
-                      ',**/org/eclipse/jetty/http/spi/**' +
-                      // test classes
-                      ',**/org/eclipse/jetty/tests/**' +
-                      ',**/org/eclipse/jetty/test/**',
-                  execPattern: '**/target/jacoco.exec',
-                  classPattern: '**/target/classes',
-                  sourcePattern: '**/src/main/java'
-              warnings consoleParsers: [[parserName: 'Maven'], [parserName: 'Java']]
-              junit testResults: '**/target/surefire-reports/*.xml,**/target/invoker-reports/TEST*.xml'
-            }
-          }
-        }
-
->>>>>>> e89e8ae1
         stage("Build / Test - JDK11") {
           agent { node { label 'linux' } }
           options { timeout(time: 120, unit: 'MINUTES') }
           steps {
-<<<<<<< HEAD
-            mavenBuild("jdk11", "-Pmongodb install", "maven3", true) // -Pautobahn
+            mavenBuild("jdk11", "-Pmongodb clean install", "maven3", true) // -Pautobahn
             // Collect up the jacoco execution results (only on main build)
             jacoco inclusionPattern: '**/org/eclipse/jetty/**/*.class',
               exclusionPattern: '' +
@@ -75,13 +37,6 @@
               sourcePattern: '**/src/main/java'
             warnings consoleParsers: [[parserName: 'Maven'], [parserName: 'Java']]
             junit testResults: '**/target/surefire-reports/*.xml,**/target/invoker-reports/TEST*.xml,**/target/autobahntestsuite-reports/*.xml'
-=======
-            timeout(time: 120, unit: 'MINUTES') {
-              mavenBuild("jdk11", "-Pmongodb clean install", "maven3", true)
-              warnings consoleParsers: [[parserName: 'Maven'], [parserName: 'Java']]
-              junit testResults: '**/target/surefire-reports/*.xml,**/target/invoker-reports/TEST*.xml'
-            }
->>>>>>> e89e8ae1
           }
         }
 
@@ -113,23 +68,8 @@
               mavenBuild("jdk11", "clean install -f build-resources", "maven3", true)
               mavenBuild("jdk11", "install checkstyle:check -DskipTests", "maven3", true)
               recordIssues(
-<<<<<<< HEAD
                 enabledForFailure: true, aggregatingResults: true,
                 tools: [java(), checkStyle(pattern: '**/target/checkstyle-result.xml', reportEncoding: 'UTF-8')])
-=======
-                      enabledForFailure: true, aggregatingResults: true,
-                      tools: [java(), checkStyle(pattern: '**/target/checkstyle-result.xml', reportEncoding: 'UTF-8')])
-            }
-          }
-        }
-
-        stage("Build Compact3") {
-          agent { node { label 'linux' } }
-          steps {
-            timeout(time: 30, unit: 'MINUTES') {
-              mavenBuild("jdk8", "-Pcompact3 clean install -DskipTests", "maven3", true)
-              warnings consoleParsers: [[parserName: 'Maven'], [parserName: 'Java']]
->>>>>>> e89e8ae1
             }
           }
         }
