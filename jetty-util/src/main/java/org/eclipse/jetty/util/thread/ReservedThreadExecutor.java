--- conflicted
+++ resolved
@@ -265,12 +265,7 @@
 
     private class ReservedThread implements Runnable
     {
-<<<<<<< HEAD
-        private final AutoLock _lock = new AutoLock();
-        private final Condition _wakeup = _lock.newCondition();
-=======
         private final SynchronousQueue<Runnable> _task = new SynchronousQueue<>();
->>>>>>> ecd0fe97
         private boolean _starting = true;
 
         public boolean offer(Runnable task)
@@ -278,16 +273,12 @@
             if (LOG.isDebugEnabled())
                 LOG.debug("{} offer {}", this, task);
 
-<<<<<<< HEAD
-            try (AutoLock lock = _lock.lock())
-=======
             try
             {
                 _task.put(task);
                 return true;
             }
             catch (Throwable e)
->>>>>>> ecd0fe97
             {
                 LOG.ignore(e);
                 _size.getAndIncrement();
@@ -311,12 +302,7 @@
                 if (!isRunning())
                     return STOP;
 
-<<<<<<< HEAD
-                boolean idle = false;
-                try (AutoLock lock = _lock.lock())
-=======
                 try
->>>>>>> ecd0fe97
                 {
                     Runnable task = _idleTime <= 0 ? _task.take() : _task.poll(_idleTime, _idleTimeUnit);
                     if (LOG.isDebugEnabled())
