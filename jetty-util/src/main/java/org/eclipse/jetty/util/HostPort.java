//
//  ========================================================================
//  Copyright (c) 1995-2017 Mort Bay Consulting Pty. Ltd.
//  ------------------------------------------------------------------------
//  All rights reserved. This program and the accompanying materials
//  are made available under the terms of the Eclipse Public License v1.0
//  and Apache License v2.0 which accompanies this distribution.
//
//      The Eclipse Public License is available at
//      http://www.eclipse.org/legal/epl-v10.html
//
//      The Apache License v2.0 is available at
//      http://www.opensource.org/licenses/apache2.0.php
//
//  You may elect to redistribute this code under either of these licenses.
//  ========================================================================
//

package org.eclipse.jetty.util;

/**
 * Parse an authority string into Host and Port
 * <p>Parse a string in the form "host:port", handling IPv4 an IPv6 hosts</p>
 *
 * <p>The System property "org.eclipse.jetty.util.HostPort.STRIP_IPV6" can be set to a boolean 
<<<<<<< HEAD
 * value to control of the square brackets are stripped off IPv6 addresses (default true).</p>
 */
public class HostPort
{
    private final static boolean STRIP_IPV6 = Boolean.parseBoolean(System.getProperty("org.eclipse.jetty.util.HostPort.STRIP_IPV6","true"));
=======
 * value to control of the square brackets are stripped off IPv6 addresses (default false).</p>
 */
public class HostPort
{
    private final static boolean STRIP_IPV6 = Boolean.parseBoolean(System.getProperty("org.eclipse.jetty.util.HostPort.STRIP_IPV6","false"));
>>>>>>> d5a9f0e0
    
    private final String _host;
    private final int _port;

    public HostPort(String authority) throws IllegalArgumentException
    {
        if (authority==null)
            throw new IllegalArgumentException("No Authority");
        try
        {
            if (authority.isEmpty())
            {
                _host=authority;
                _port=0;
            }
            else if (authority.charAt(0)=='[')
            {
                // ipv6reference
                int close=authority.lastIndexOf(']');
                if (close<0)
                    throw new IllegalArgumentException("Bad IPv6 host");
                _host=STRIP_IPV6?authority.substring(1,close):authority.substring(0,close+1);

                if (authority.length()>close+1)
                {
                    if (authority.charAt(close+1)!=':')
                        throw new IllegalArgumentException("Bad IPv6 port");
                    _port=StringUtil.toInt(authority,close+2);
                }
                else
                    _port=0;
            }
            else
            {
                // ipv4address or hostname
                int c = authority.lastIndexOf(':');
                if (c>=0)
                {
                    _host=authority.substring(0,c);
                    _port=StringUtil.toInt(authority,c+1);
                }
                else
                {
                    _host=authority;
                    _port=0;
                }
            }
        }
        catch (IllegalArgumentException iae)
        {
            throw iae;
        }
        catch(final Exception ex)
        {
            throw new IllegalArgumentException("Bad HostPort")
            {
                {initCause(ex);}
            };
        }
        if(_host==null)
            throw new IllegalArgumentException("Bad host");
        if(_port<0)
            throw new IllegalArgumentException("Bad port");
    }

    /* ------------------------------------------------------------ */
    /** Get the host.
     * @return the host
     */
    public String getHost()
    {
        return _host;
    }

    /* ------------------------------------------------------------ */
    /** Get the port.
     * @return the port
     */
    public int getPort()
    {
        return _port;
    }
    
    /* ------------------------------------------------------------ */
    /** Get the port.
     * @param defaultPort, the default port to return if a port is not specified
     * @return the port
     */
    public int getPort(int defaultPort)
    {
        return _port>0?_port:defaultPort;
    }

    /* ------------------------------------------------------------ */
    /** Normalize IPv6 address as per https://www.ietf.org/rfc/rfc2732.txt
     * @param host A host name
     * @return Host name surrounded by '[' and ']' as needed.
     */
    public static String normalizeHost(String host)
    {
        // if it is normalized IPv6 or could not be IPv6, return
        if (host.isEmpty() || host.charAt(0)=='[' || host.indexOf(':')<0)
            return host;
        
        // normalize with [ ]
        return "["+host+"]";
    }
}<|MERGE_RESOLUTION|>--- conflicted
+++ resolved
@@ -22,21 +22,13 @@
  * Parse an authority string into Host and Port
  * <p>Parse a string in the form "host:port", handling IPv4 an IPv6 hosts</p>
  *
- * <p>The System property "org.eclipse.jetty.util.HostPort.STRIP_IPV6" can be set to a boolean 
-<<<<<<< HEAD
+ * <p>The System property "org.eclipse.jetty.util.HostPort.STRIP_IPV6" can be set to a boolean
  * value to control of the square brackets are stripped off IPv6 addresses (default true).</p>
  */
 public class HostPort
 {
     private final static boolean STRIP_IPV6 = Boolean.parseBoolean(System.getProperty("org.eclipse.jetty.util.HostPort.STRIP_IPV6","true"));
-=======
- * value to control of the square brackets are stripped off IPv6 addresses (default false).</p>
- */
-public class HostPort
-{
-    private final static boolean STRIP_IPV6 = Boolean.parseBoolean(System.getProperty("org.eclipse.jetty.util.HostPort.STRIP_IPV6","false"));
->>>>>>> d5a9f0e0
-    
+
     private final String _host;
     private final int _port;
 
